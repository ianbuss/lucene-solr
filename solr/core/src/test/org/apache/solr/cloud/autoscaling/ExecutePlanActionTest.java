--- conflicted
+++ resolved
@@ -145,11 +145,7 @@
       NodeLostTrigger.NodeLostEvent nodeLostEvent = new NodeLostTrigger.NodeLostEvent(TriggerEventType.NODELOST,
           "mock_trigger_name", Collections.singletonList(TimeSource.CURRENT_TIME.getTime()),
           Collections.singletonList(sourceNodeName));
-<<<<<<< HEAD
       ActionContext actionContext = new ActionContext(survivor.getCoreContainer().getZkController().getSolrCloudDataProvider(), null,
-=======
-      ActionContext actionContext = new ActionContext(survivor.getCoreContainer(), new NodeLostTrigger("xyz", Collections.singletonMap("event", TriggerEventType.NODELOST.name()), survivor.getCoreContainer(), survivor.getCoreContainer().getZkController()),
->>>>>>> fba51f34
           new HashMap<>(Collections.singletonMap("operations", operations)));
       action.process(nodeLostEvent, actionContext);
 
