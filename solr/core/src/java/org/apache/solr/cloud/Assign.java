--- conflicted
+++ resolved
@@ -50,6 +50,7 @@
 import org.apache.solr.common.cloud.ZkNodeProps;
 import org.apache.solr.common.cloud.ZkStateReader;
 import org.apache.solr.common.util.StrUtils;
+import org.apache.solr.common.util.Utils;
 import org.apache.solr.core.CoreContainer;
 import org.apache.zookeeper.KeeperException;
 import org.slf4j.Logger;
@@ -62,12 +63,6 @@
 import static org.apache.solr.cloud.OverseerCollectionMessageHandler.CREATE_NODE_SET_SHUFFLE_DEFAULT;
 import static org.apache.solr.common.cloud.DocCollection.SNITCH;
 import static org.apache.solr.common.cloud.ZkStateReader.CORE_NAME_PROP;
-<<<<<<< HEAD
-import static org.apache.solr.common.cloud.ZkStateReader.MAX_SHARDS_PER_NODE;
-=======
-import static org.apache.solr.common.cloud.ZkStateReader.SOLR_AUTOSCALING_CONF_PATH;
->>>>>>> d2849cd4
-
 
 public class Assign {
   private static final Logger log = LoggerFactory.getLogger(MethodHandles.lookup().lookupClass());
@@ -329,16 +324,11 @@
     log.debug("shardnames {} NRT {} TLOG {} PULL {} , policy {}, nodeList {}", shardNames, nrtReplicas, tlogReplicas, pullReplicas, policyName, nodesList);
     SolrClientDataProvider clientDataProvider = null;
     List<ReplicaPosition> replicaPositions = null;
+    AutoScalingConfig autoScalingConfig = zkStateReader.getAutoScalingConfig();
     try (CloudSolrClient csc = new CloudSolrClient.Builder()
         .withClusterStateProvider(new ZkClientClusterStateProvider(zkStateReader))
         .build()) {
-<<<<<<< HEAD
-      SolrClientDataProvider clientDataProvider = new SolrClientDataProvider(csc);
-      AutoScalingConfig autoScalingConfig = zkStateReader.getAutoScalingConfig();
-=======
       clientDataProvider = new SolrClientDataProvider(csc);
-      Map<String, Object> autoScalingJson = Utils.getJson(zkStateReader.getZkClient(), SOLR_AUTOSCALING_CONF_PATH, true);
->>>>>>> d2849cd4
       Map<String, String> kvMap = Collections.singletonMap(collName, policyName);
       replicaPositions = PolicyHelper.getReplicaLocations(
           collName,
@@ -358,7 +348,7 @@
         if (clientDataProvider != null) log.trace("CLUSTER_DATA_PROVIDER: " + Utils.toJSONString(clientDataProvider));
         if (replicaPositions != null)
           log.trace("REPLICA_POSITIONS: " + Utils.toJSONString(Utils.getDeepCopy(replicaPositions, 7, true)));
-        log.trace("AUTOSCALING_JSON: " + Utils.toJSONString(Utils.getJson(zkStateReader.getZkClient(), SOLR_AUTOSCALING_CONF_PATH, true)));
+        log.trace("AUTOSCALING_CONF: " + Utils.toJSONString(autoScalingConfig));
       }
     }
   }
