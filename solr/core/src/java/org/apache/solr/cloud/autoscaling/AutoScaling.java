--- conflicted
+++ resolved
@@ -136,19 +136,11 @@
     private final SolrCloudManager dataProvider;
     private final SolrResourceLoader loader;
 
-<<<<<<< HEAD
     public TriggerFactoryImpl(SolrResourceLoader loader, SolrCloudManager dataProvider) {
-      Preconditions.checkNotNull(dataProvider);
-      Preconditions.checkNotNull(loader);
+      Objects.requireNonNull(dataProvider);
+      Objects.requireNonNull(loader);
       this.dataProvider = dataProvider;
       this.loader = loader;
-=======
-    public TriggerFactory(CoreContainer coreContainer, ZkController zkController) {
-      Objects.requireNonNull(coreContainer);
-      Objects.requireNonNull(zkController);
-      this.coreContainer = coreContainer;
-      this.zkController = zkController;
->>>>>>> d8c13212
     }
 
     @Override
