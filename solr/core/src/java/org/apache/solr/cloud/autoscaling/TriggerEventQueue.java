/*
 * Licensed to the Apache Software Foundation (ASF) under one or more
 * contributor license agreements.  See the NOTICE file distributed with
 * this work for additional information regarding copyright ownership.
 * The ASF licenses this file to You under the Apache License, Version 2.0
 * (the "License"); you may not use this file except in compliance with
 * the License.  You may obtain a copy of the License at
 *
 *     http://www.apache.org/licenses/LICENSE-2.0
 *
 * Unless required by applicable law or agreed to in writing, software
 * distributed under the License is distributed on an "AS IS" BASIS,
 * WITHOUT WARRANTIES OR CONDITIONS OF ANY KIND, either express or implied.
 * See the License for the specific language governing permissions and
 * limitations under the License.
 */
package org.apache.solr.cloud.autoscaling;

import java.io.IOException;
import java.lang.invoke.MethodHandles;
import java.nio.charset.StandardCharsets;
import java.util.Map;

import org.apache.solr.client.solrj.cloud.DistributedQueue;
import org.apache.solr.client.solrj.cloud.autoscaling.SolrCloudManager;
import org.apache.solr.client.solrj.cloud.autoscaling.TriggerEventType;
import org.apache.solr.cloud.Stats;
import org.apache.solr.common.cloud.ZkStateReader;
import org.apache.solr.common.util.Utils;
import org.apache.solr.util.TimeSource;
import org.slf4j.Logger;
import org.slf4j.LoggerFactory;

/**
 *
 */
public class TriggerEventQueue {
  private static final Logger LOG = LoggerFactory.getLogger(MethodHandles.lookup().lookupClass());

  public static final String ENQUEUE_TIME = "_enqueue_time_";
  public static final String DEQUEUE_TIME = "_dequeue_time_";

  private final String triggerName;
  private final TimeSource timeSource;
  private final DistributedQueue delegate;

<<<<<<< HEAD
  public TriggerEventQueue(SolrCloudManager dataProvider, String triggerName, Stats stats) throws IOException {
    // TODO: collect stats
    this.delegate = dataProvider.getDistributedQueueFactory().makeQueue(ZkStateReader.SOLR_AUTOSCALING_EVENTS_PATH + "/" + triggerName);
=======
  public TriggerEventQueue(SolrCloudManager cloudManager, String triggerName, Stats stats) throws IOException {
    // TODO: collect stats
    this.delegate = cloudManager.getDistributedQueueFactory().makeQueue(ZkStateReader.SOLR_AUTOSCALING_EVENTS_PATH + "/" + triggerName);
>>>>>>> 487f6762
    this.triggerName = triggerName;
    this.timeSource = TimeSource.CURRENT_TIME;
  }

  public boolean offerEvent(TriggerEvent event) {
    event.getProperties().put(ENQUEUE_TIME, timeSource.getTime());
    try {
      byte[] data = Utils.toJSON(event);
      delegate.offer(data);
      return true;
    } catch (Exception e) {
      LOG.warn("Exception adding event " + event + " to queue " + triggerName, e);
      return false;
    }
  }

  public TriggerEvent peekEvent() {
    byte[] data;
    try {
      while ((data = delegate.peek()) != null) {
        if (data.length == 0) {
          LOG.warn("ignoring empty data...");
          continue;
        }
        try {
          Map<String, Object> map = (Map<String, Object>) Utils.fromJSON(data);
          return fromMap(map);
        } catch (Exception e) {
          LOG.warn("Invalid event data, ignoring: " + new String(data, StandardCharsets.UTF_8));
          continue;
        }
      }
    } catch (Exception e) {
      LOG.warn("Exception peeking queue of trigger " + triggerName, e);
    }
    return null;
  }

  public TriggerEvent pollEvent() {
    byte[] data;
    try {
      while ((data = delegate.poll()) != null) {
        if (data.length == 0) {
          LOG.warn("ignoring empty data...");
          continue;
        }
        try {
          Map<String, Object> map = (Map<String, Object>) Utils.fromJSON(data);
          return fromMap(map);
        } catch (Exception e) {
          LOG.warn("Invalid event data, ignoring: " + new String(data, StandardCharsets.UTF_8));
          continue;
        }
      }
    } catch (Exception e) {
      LOG.warn("Exception polling queue of trigger " + triggerName, e);
    }
    return null;
  }

  private TriggerEvent fromMap(Map<String, Object> map) {
    String id = (String)map.get("id");
    String source = (String)map.get("source");
    long eventTime = ((Number)map.get("eventTime")).longValue();
    TriggerEventType eventType = TriggerEventType.valueOf((String)map.get("eventType"));
    Map<String, Object> properties = (Map<String, Object>)map.get("properties");
    TriggerEvent res = new TriggerEvent(id, eventType, source, eventTime, properties);
    res.getProperties().put(DEQUEUE_TIME, timeSource.getTime());
    return res;
  }
}<|MERGE_RESOLUTION|>--- conflicted
+++ resolved
@@ -44,15 +44,9 @@
   private final TimeSource timeSource;
   private final DistributedQueue delegate;
 
-<<<<<<< HEAD
-  public TriggerEventQueue(SolrCloudManager dataProvider, String triggerName, Stats stats) throws IOException {
-    // TODO: collect stats
-    this.delegate = dataProvider.getDistributedQueueFactory().makeQueue(ZkStateReader.SOLR_AUTOSCALING_EVENTS_PATH + "/" + triggerName);
-=======
   public TriggerEventQueue(SolrCloudManager cloudManager, String triggerName, Stats stats) throws IOException {
     // TODO: collect stats
     this.delegate = cloudManager.getDistributedQueueFactory().makeQueue(ZkStateReader.SOLR_AUTOSCALING_EVENTS_PATH + "/" + triggerName);
->>>>>>> 487f6762
     this.triggerName = triggerName;
     this.timeSource = TimeSource.CURRENT_TIME;
   }
