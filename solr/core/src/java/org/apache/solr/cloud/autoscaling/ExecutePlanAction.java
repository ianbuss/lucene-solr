--- conflicted
+++ resolved
@@ -17,6 +17,7 @@
 
 package org.apache.solr.cloud.autoscaling;
 
+import java.io.IOException;
 import java.lang.invoke.MethodHandles;
 import java.util.ArrayList;
 import java.util.Collections;
@@ -27,26 +28,17 @@
 import org.apache.commons.lang3.exception.ExceptionUtils;
 import org.apache.solr.client.solrj.SolrRequest;
 import org.apache.solr.client.solrj.SolrResponse;
-<<<<<<< HEAD
+import org.apache.solr.client.solrj.cloud.autoscaling.AlreadyExistsException;
+import org.apache.solr.client.solrj.cloud.autoscaling.DistribStateManager;
 import org.apache.solr.client.solrj.cloud.autoscaling.SolrCloudDataProvider;
-=======
-import org.apache.solr.client.solrj.SolrServerException;
-import org.apache.solr.client.solrj.impl.CloudSolrClient;
-import org.apache.solr.client.solrj.impl.HttpSolrClient;
 import org.apache.solr.client.solrj.request.CollectionAdminRequest;
 import org.apache.solr.client.solrj.response.RequestStatusState;
->>>>>>> fba51f34
 import org.apache.solr.common.SolrException;
 import org.apache.solr.common.cloud.SolrZkClient;
 import org.apache.solr.common.cloud.ZkStateReader;
 import org.apache.solr.common.util.NamedList;
-<<<<<<< HEAD
-=======
 import org.apache.solr.common.util.Utils;
-import org.apache.solr.core.CoreContainer;
 import org.apache.zookeeper.CreateMode;
-import org.apache.zookeeper.KeeperException;
->>>>>>> fba51f34
 import org.slf4j.Logger;
 import org.slf4j.LoggerFactory;
 
@@ -63,74 +55,69 @@
   @Override
   public void process(TriggerEvent event, ActionContext context) {
     log.debug("-- processing event: {} with context properties: {}", event, context.getProperties());
-<<<<<<< HEAD
     SolrCloudDataProvider dataProvider = context.getDataProvider();
-=======
-    CoreContainer container = context.getCoreContainer();
-    SolrZkClient zkClient = container.getZkController().getZkClient();
->>>>>>> fba51f34
     List<SolrRequest> operations = (List<SolrRequest>) context.getProperty("operations");
     if (operations == null || operations.isEmpty()) {
       log.info("No operations to execute for event: {}", event);
       return;
     }
-<<<<<<< HEAD
     try {
       for (SolrRequest operation : operations) {
         log.info("Executing operation: {}", operation.getParams());
         try {
           SolrResponse response = dataProvider.request(operation);
-=======
-    try (CloudSolrClient cloudSolrClient = new CloudSolrClient.Builder()
-        .withZkHost(container.getZkController().getZkServerAddress())
-        .withHttpClient(container.getUpdateShardHandler().getHttpClient())
-        .build()) {
-      int counter = 0;
-      for (SolrRequest operation : operations) {
-        log.info("Executing operation: {}", operation.getParams());
-        try {
-          SolrResponse response = null;
-          if (operation instanceof CollectionAdminRequest.AsyncCollectionAdminRequest) {
-            CollectionAdminRequest.AsyncCollectionAdminRequest req = (CollectionAdminRequest.AsyncCollectionAdminRequest) operation;
-            String asyncId = event.getSource() + '/' + event.getId() + '/' + counter;
-            String znode = saveAsyncId(event, context, asyncId);
-            log.debug("Saved requestId: {} in znode: {}", asyncId, znode);
-            asyncId = req.processAsync(asyncId, cloudSolrClient);
-            CollectionAdminRequest.RequestStatusResponse statusResponse = waitForTaskToFinish(cloudSolrClient, asyncId,
-                DEFAULT_TASK_TIMEOUT_SECONDS, TimeUnit.SECONDS);
-            if (statusResponse != null) {
-              RequestStatusState state = statusResponse.getRequestStatus();
-              if (state == RequestStatusState.COMPLETED || state == RequestStatusState.FAILED || state == RequestStatusState.NOT_FOUND) {
-                try {
-                  zkClient.delete(znode, -1, true);
-                } catch (KeeperException e) {
-                  log.warn("Unexpected exception while trying to delete znode: " + znode, e);
-                }
-              }
-              response = statusResponse;
-            }
-          } else {
-            response = operation.process(cloudSolrClient);
-          }
+          // nocommit
+//=======
+//    try (CloudSolrClient cloudSolrClient = new CloudSolrClient.Builder()
+//        .withZkHost(container.getZkController().getZkServerAddress())
+//        .withHttpClient(container.getUpdateShardHandler().getHttpClient())
+//        .build()) {
+//      int counter = 0;
+//      for (SolrRequest operation : operations) {
+//        log.info("Executing operation: {}", operation.getParams());
+//        try {
+//          SolrResponse response = null;
+//          if (operation instanceof CollectionAdminRequest.AsyncCollectionAdminRequest) {
+//            CollectionAdminRequest.AsyncCollectionAdminRequest req = (CollectionAdminRequest.AsyncCollectionAdminRequest) operation;
+//            String asyncId = event.getSource() + '/' + event.getId() + '/' + counter;
+//            String znode = saveAsyncId(event, context, asyncId);
+//            log.debug("Saved requestId: {} in znode: {}", asyncId, znode);
+//            asyncId = req.processAsync(asyncId, cloudSolrClient);
+//            CollectionAdminRequest.RequestStatusResponse statusResponse = waitForTaskToFinish(cloudSolrClient, asyncId,
+//                DEFAULT_TASK_TIMEOUT_SECONDS, TimeUnit.SECONDS);
+//            if (statusResponse != null) {
+//              RequestStatusState state = statusResponse.getRequestStatus();
+//              if (state == RequestStatusState.COMPLETED || state == RequestStatusState.FAILED || state == RequestStatusState.NOT_FOUND) {
+//                try {
+//                  zkClient.delete(znode, -1, true);
+//                } catch (KeeperException e) {
+//                  log.warn("Unexpected exception while trying to delete znode: " + znode, e);
+//                }
+//              }
+//              response = statusResponse;
+//            }
+//          } else {
+//            response = operation.process(cloudSolrClient);
+//          }
+//>>>>>>> feature/autoscaling
           NamedList<Object> result = response.getResponse();
->>>>>>> fba51f34
           context.getProperties().compute("responses", (s, o) -> {
             List<NamedList<Object>> responses = (List<NamedList<Object>>) o;
             if (responses == null)  responses = new ArrayList<>(operations.size());
             responses.add(result);
             return responses;
           });
+        } catch (IOException e) {
+          throw new SolrException(SolrException.ErrorCode.SERVER_ERROR, "Unable to talk to ZooKeeper", e);
+//        } catch (InterruptedException e) {
+//          Thread.currentThread().interrupt();
+//          throw new SolrException(SolrException.ErrorCode.SERVER_ERROR, "ExecutePlanAction was interrupted", e);
         } catch (Exception e) {
           throw new SolrException(SolrException.ErrorCode.SERVER_ERROR,
               "Unexpected exception executing operation: " + operation.getParams(), e);
-        } catch (InterruptedException e) {
-          Thread.currentThread().interrupt();
-          throw new SolrException(SolrException.ErrorCode.SERVER_ERROR, "ExecutePlanAction was interrupted", e);
-        } catch (KeeperException e) {
-          throw new SolrException(SolrException.ErrorCode.SERVER_ERROR, "Unable to talk to ZooKeeper", e);
         }
 
-        counter++;
+//        counter++;
       }
     } catch (Exception e) {
       throw new SolrException(SolrException.ErrorCode.SERVER_ERROR,
@@ -138,22 +125,23 @@
     }
   }
 
-  static CollectionAdminRequest.RequestStatusResponse waitForTaskToFinish(CloudSolrClient cloudSolrClient, String requestId, long duration, TimeUnit timeUnit) throws SolrServerException, IOException, InterruptedException {
+
+  static CollectionAdminRequest.RequestStatusResponse waitForTaskToFinish(SolrCloudDataProvider dataProvider, String requestId, long duration, TimeUnit timeUnit) throws IOException, InterruptedException {
     long timeoutSeconds = timeUnit.toSeconds(duration);
     RequestStatusState state = RequestStatusState.NOT_FOUND;
     CollectionAdminRequest.RequestStatusResponse statusResponse = null;
     for (int i = 0; i < timeoutSeconds; i++) {
       try {
-        statusResponse = CollectionAdminRequest.requestStatus(requestId).process(cloudSolrClient);
+        statusResponse = (CollectionAdminRequest.RequestStatusResponse)dataProvider.request(CollectionAdminRequest.requestStatus(requestId));
         state = statusResponse.getRequestStatus();
         if (state == RequestStatusState.COMPLETED || state == RequestStatusState.FAILED) {
           log.info("Task with requestId={} finished with state={} in {}s", requestId, state, i * 5);
-          CollectionAdminRequest.deleteAsyncId(requestId).process(cloudSolrClient);
+          dataProvider.request(CollectionAdminRequest.deleteAsyncId(requestId));
           return statusResponse;
         } else if (state == RequestStatusState.NOT_FOUND) {
           // the request for this id was never actually submitted! no harm done, just bail out
           log.warn("Task with requestId={} was not found on overseer", requestId);
-          CollectionAdminRequest.deleteAsyncId(requestId).process(cloudSolrClient);
+          dataProvider.request(CollectionAdminRequest.deleteAsyncId(requestId));
           return statusResponse;
         }
       } catch (Exception e) {
@@ -180,16 +168,10 @@
    *
    * @return the path of the newly created node in ZooKeeper
    */
-  private String saveAsyncId(TriggerEvent event, ActionContext context, String asyncId) throws InterruptedException, KeeperException {
+  private String saveAsyncId(DistribStateManager stateManager, TriggerEvent event, ActionContext context, String asyncId) throws InterruptedException, AlreadyExistsException, IOException {
     String parentPath = ZkStateReader.SOLR_AUTOSCALING_TRIGGER_STATE_PATH + "/" + context.getSource().getName() + "/" + getName();
-    CoreContainer container = context.getCoreContainer();
-    SolrZkClient zkClient = container.getZkController().getZkClient();
-    try {
-      zkClient.makePath(parentPath, new byte[0], CreateMode.PERSISTENT, true);
-    } catch (KeeperException.NodeExistsException e) {
-      // ignore
-    }
-    return zkClient.create(parentPath + "/" + PREFIX, Utils.toJSON(Collections.singletonMap("requestid", asyncId)), CreateMode.PERSISTENT_SEQUENTIAL, true);
+    stateManager.makePath(parentPath);
+    return stateManager.createData(parentPath + "/" + PREFIX, Utils.toJSON(Collections.singletonMap("requestid", asyncId)), CreateMode.PERSISTENT_SEQUENTIAL);
   }
 
 }