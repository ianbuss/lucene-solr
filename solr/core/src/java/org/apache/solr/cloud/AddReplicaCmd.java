/*
 * Licensed to the Apache Software Foundation (ASF) under one or more
 * contributor license agreements.  See the NOTICE file distributed with
 * this work for additional information regarding copyright ownership.
 * The ASF licenses this file to You under the Apache License, Version 2.0
 * (the "License"); you may not use this file except in compliance with
 * the License.  You may obtain a copy of the License at
 *
 *     http://www.apache.org/licenses/LICENSE-2.0
 *
 * Unless required by applicable law or agreed to in writing, software
 * distributed under the License is distributed on an "AS IS" BASIS,
 * WITHOUT WARRANTIES OR CONDITIONS OF ANY KIND, either express or implied.
 * See the License for the specific language governing permissions and
 * limitations under the License.
 */

package org.apache.solr.cloud;


import java.io.IOException;
import java.lang.invoke.MethodHandles;
import java.util.Collection;
import java.util.Collections;
import java.util.HashMap;
import java.util.Locale;
import java.util.Map;
import java.util.concurrent.TimeUnit;
import java.util.concurrent.atomic.AtomicReference;

import org.apache.commons.lang.StringUtils;
import org.apache.solr.client.solrj.cloud.autoscaling.Policy;
import org.apache.solr.client.solrj.cloud.autoscaling.PolicyHelper;
import org.apache.solr.client.solrj.cloud.autoscaling.SolrCloudManager;
import org.apache.solr.common.SolrCloseableLatch;
import org.apache.solr.common.SolrException;
import org.apache.solr.common.cloud.ClusterState;
import org.apache.solr.common.cloud.DocCollection;
import org.apache.solr.common.cloud.Replica;
import org.apache.solr.common.cloud.Slice;
import org.apache.solr.common.cloud.ZkNodeProps;
import org.apache.solr.common.cloud.ZkStateReader;
import org.apache.solr.common.params.CoreAdminParams;
import org.apache.solr.common.params.ModifiableSolrParams;
import org.apache.solr.common.params.ShardParams;
import org.apache.solr.common.util.NamedList;
import org.apache.solr.common.util.Utils;
import org.apache.solr.handler.component.ShardHandler;
import org.slf4j.Logger;
import org.slf4j.LoggerFactory;

import static org.apache.solr.cloud.OverseerCollectionMessageHandler.COLL_CONF;
import static org.apache.solr.cloud.OverseerCollectionMessageHandler.SKIP_CREATE_REPLICA_IN_CLUSTER_STATE;
import static org.apache.solr.common.cloud.ZkStateReader.COLLECTION_PROP;
import static org.apache.solr.common.cloud.ZkStateReader.CORE_NAME_PROP;
import static org.apache.solr.common.cloud.ZkStateReader.SHARD_ID_PROP;
import static org.apache.solr.common.params.CollectionParams.CollectionAction.ADDREPLICA;
import static org.apache.solr.common.params.CommonAdminParams.ASYNC;
import static org.apache.solr.common.params.CommonAdminParams.WAIT_FOR_FINAL_STATE;

public class AddReplicaCmd implements OverseerCollectionMessageHandler.Cmd {
  private static final Logger log = LoggerFactory.getLogger(MethodHandles.lookup().lookupClass());

  private final OverseerCollectionMessageHandler ocmh;

  public AddReplicaCmd(OverseerCollectionMessageHandler ocmh) {
    this.ocmh = ocmh;
  }

  @Override
  public void call(ClusterState state, ZkNodeProps message, NamedList results) throws Exception {
    addReplica(state, message, results, null);
  }

  ZkNodeProps addReplica(ClusterState clusterState, ZkNodeProps message, NamedList results, Runnable onComplete)
      throws IOException, InterruptedException {
    log.debug("addReplica() : {}", Utils.toJSONString(message));
    boolean waitForFinalState = message.getBool(WAIT_FOR_FINAL_STATE, false);
    boolean skipCreateReplicaInClusterState = message.getBool(SKIP_CREATE_REPLICA_IN_CLUSTER_STATE, false);
    final String asyncId = message.getStr(ASYNC);

    AtomicLong policyVersionAfter = new AtomicLong(-1);
    message = assignReplicaDetails(ocmh.cloudManager, clusterState, message, policyVersionAfter);

    String collection = message.getStr(COLLECTION_PROP);
    DocCollection coll = clusterState.getCollection(collection);

    String node = message.getStr(CoreAdminParams.NODE);
    String shard = message.getStr(SHARD_ID_PROP);
    String coreName = message.getStr(CoreAdminParams.NAME);
    String coreNodeName = message.getStr(CoreAdminParams.CORE_NODE_NAME);
    int timeout = message.getInt("timeout", 10 * 60); // 10 minutes
    Replica.Type replicaType = Replica.Type.valueOf(message.getStr(ZkStateReader.REPLICA_TYPE, Replica.Type.NRT.name()).toUpperCase(Locale.ROOT));
    boolean parallel = message.getBool("parallel", false);
<<<<<<< HEAD
=======
    boolean waitForFinalState = message.getBool(WAIT_FOR_FINAL_STATE, false);
    if (StringUtils.isBlank(coreName)) {
      coreName = message.getStr(CoreAdminParams.PROPERTY_PREFIX + CoreAdminParams.NAME);
    }

    final String asyncId = message.getStr(ASYNC);

    DocCollection coll = clusterState.getCollection(collection);
    if (coll == null) {
      throw new SolrException(SolrException.ErrorCode.BAD_REQUEST, "Collection: " + collection + " does not exist");
    }
    if (coll.getSlice(shard) == null) {
      throw new SolrException(SolrException.ErrorCode.BAD_REQUEST,
          "Collection: " + collection + " shard: " + shard + " does not exist");
    }
    ShardHandler shardHandler = ocmh.shardHandlerFactory.getShardHandler();
    boolean skipCreateReplicaInClusterState = message.getBool(SKIP_CREATE_REPLICA_IN_CLUSTER_STATE, false);


    AtomicReference<PolicyHelper.SessionWrapper> sessionWrapper = new AtomicReference<>();
    // Kind of unnecessary, but it does put the logic of whether to override maxShardsPerNode in one place.
    if (!skipCreateReplicaInClusterState) {
      if (CreateShardCmd.usePolicyFramework(coll, ocmh)) {
        if (node == null) {
          if(coll.getPolicyName() != null) message.getProperties().put(Policy.POLICY, coll.getPolicyName());
          node = Assign.identifyNodes(ocmh,
              clusterState,
              Collections.emptyList(),
              collection,
              message,
              Collections.singletonList(shard),
              replicaType == Replica.Type.NRT ? 0 : 1,
              replicaType == Replica.Type.TLOG ? 0 : 1,
              replicaType == Replica.Type.PULL ? 0 : 1
          ).get(0).node;
          sessionWrapper.set(PolicyHelper.getLastSessionWrapper(true));
        }
      } else {
        node = getNodesForNewReplicas(clusterState, collection, shard, 1, node,
            ocmh.overseer.getSolrCloudManager()).get(0).nodeName;// TODO: use replica type in this logic too
      }
    }
    log.info("Node Identified {} for creating new replica", node);
>>>>>>> 4fc5a872

    ModifiableSolrParams params = new ModifiableSolrParams();

    ZkStateReader zkStateReader = ocmh.zkStateReader;
    if (!Overseer.isLegacy(zkStateReader)) {
      if (!skipCreateReplicaInClusterState) {
        ZkNodeProps props = new ZkNodeProps(
            Overseer.QUEUE_OPERATION, ADDREPLICA.toLower(),
            ZkStateReader.COLLECTION_PROP, collection,
            ZkStateReader.SHARD_ID_PROP, shard,
            ZkStateReader.CORE_NAME_PROP, coreName,
            ZkStateReader.STATE_PROP, Replica.State.DOWN.toString(),
            ZkStateReader.BASE_URL_PROP, zkStateReader.getBaseUrlForNodeName(node),
            ZkStateReader.NODE_NAME_PROP, node,
            ZkStateReader.REPLICA_TYPE, replicaType.name());
        if (coreNodeName != null) {
          props = props.plus(ZkStateReader.CORE_NODE_NAME_PROP, coreNodeName);
        }
        try {
          Overseer.getStateUpdateQueue(zkStateReader.getZkClient()).offer(Utils.toJSON(props));
        } catch (Exception e) {
          throw new SolrException(SolrException.ErrorCode.SERVER_ERROR, "Exception updating Overseer state queue", e);
        }
      }
      params.set(CoreAdminParams.CORE_NODE_NAME,
          ocmh.waitToSeeReplicasInState(collection, Collections.singletonList(coreName)).get(coreName).getName());
    }

    String configName = zkStateReader.readConfigName(collection);
    String routeKey = message.getStr(ShardParams._ROUTE_);
    String dataDir = message.getStr(CoreAdminParams.DATA_DIR);
    String ulogDir = message.getStr(CoreAdminParams.ULOG_DIR);
    String instanceDir = message.getStr(CoreAdminParams.INSTANCE_DIR);

    params.set(CoreAdminParams.ACTION, CoreAdminParams.CoreAdminAction.CREATE.toString());
    params.set(CoreAdminParams.NAME, coreName);
    params.set(COLL_CONF, configName);
    params.set(CoreAdminParams.COLLECTION, collection);
    params.set(CoreAdminParams.REPLICA_TYPE, replicaType.name());
    if (shard != null) {
      params.set(CoreAdminParams.SHARD, shard);
    } else if (routeKey != null) {
      Collection<Slice> slices = coll.getRouter().getSearchSlicesSingle(routeKey, null, coll);
      if (slices.isEmpty()) {
        throw new SolrException(SolrException.ErrorCode.BAD_REQUEST, "No active shard serving _route_=" + routeKey + " found");
      } else {
        params.set(CoreAdminParams.SHARD, slices.iterator().next().getName());
      }
    } else {
      throw new SolrException(SolrException.ErrorCode.BAD_REQUEST, "Specify either 'shard' or _route_ param");
    }
    if (dataDir != null) {
      params.set(CoreAdminParams.DATA_DIR, dataDir);
    }
    if (ulogDir != null) {
      params.set(CoreAdminParams.ULOG_DIR, ulogDir);
    }
    if (instanceDir != null) {
      params.set(CoreAdminParams.INSTANCE_DIR, instanceDir);
    }
    if (coreNodeName != null) {
      params.set(CoreAdminParams.CORE_NODE_NAME, coreNodeName);
    }
    ocmh.addPropertyParams(message, params);

    // For tracking async calls.
    Map<String,String> requestMap = new HashMap<>();
    ShardHandler shardHandler = ocmh.shardHandlerFactory.getShardHandler();

    ocmh.sendShardRequest(node, params, shardHandler, asyncId, requestMap);

    final String fnode = node;
    final String fcoreName = coreName;

    Runnable runnable = () -> {
      ocmh.processResponses(results, shardHandler, true, "ADDREPLICA failed to create replica", asyncId, requestMap);
      ocmh.waitForCoreNodeName(collection, fnode, fcoreName);
      if (sessionWrapper.get() != null) {
        sessionWrapper.get().release();
      }
      if (onComplete != null) onComplete.run();
    };

    if (!parallel || waitForFinalState) {
      if (waitForFinalState) {
        SolrCloseableLatch latch = new SolrCloseableLatch(1, ocmh);
        ActiveReplicaWatcher watcher = new ActiveReplicaWatcher(collection, null, Collections.singletonList(coreName), latch);
        try {
          zkStateReader.registerCollectionStateWatcher(collection, watcher);
          runnable.run();
          if (!latch.await(timeout, TimeUnit.SECONDS)) {
            throw new SolrException(SolrException.ErrorCode.SERVER_ERROR, "Timeout waiting " + timeout + " seconds for replica to become active.");
          }
        } finally {
          zkStateReader.removeCollectionStateWatcher(collection, watcher);
        }
      } else {
        runnable.run();
      }
    } else {
      ocmh.tpe.submit(runnable);
    }


    return new ZkNodeProps(
        ZkStateReader.COLLECTION_PROP, collection,
        ZkStateReader.SHARD_ID_PROP, shard,
        ZkStateReader.CORE_NAME_PROP, coreName,
        ZkStateReader.NODE_NAME_PROP, node
    );
  }

  public static ZkNodeProps assignReplicaDetails(SolrCloudManager cloudManager, ClusterState clusterState,
                                                ZkNodeProps message, AtomicLong policyVersionAfter) throws IOException, InterruptedException {
    boolean skipCreateReplicaInClusterState = message.getBool(SKIP_CREATE_REPLICA_IN_CLUSTER_STATE, false);

    String collection = message.getStr(COLLECTION_PROP);
    String node = message.getStr(CoreAdminParams.NODE);
    String shard = message.getStr(SHARD_ID_PROP);
    String coreName = message.getStr(CoreAdminParams.NAME);
    String coreNodeName = message.getStr(CoreAdminParams.CORE_NODE_NAME);
    Replica.Type replicaType = Replica.Type.valueOf(message.getStr(ZkStateReader.REPLICA_TYPE, Replica.Type.NRT.name()).toUpperCase(Locale.ROOT));
    if (StringUtils.isBlank(coreName)) {
      coreName = message.getStr(CoreAdminParams.PROPERTY_PREFIX + CoreAdminParams.NAME);
    }

    DocCollection coll = clusterState.getCollection(collection);
    if (coll == null) {
      throw new SolrException(SolrException.ErrorCode.BAD_REQUEST, "Collection: " + collection + " does not exist");
    }
    if (coll.getSlice(shard) == null) {
      throw new SolrException(SolrException.ErrorCode.BAD_REQUEST,
          "Collection: " + collection + " shard: " + shard + " does not exist");
    }

    final Long policyVersionBefore = PolicyHelper.REF_VERSION.get();
    // Kind of unnecessary, but it does put the logic of whether to override maxShardsPerNode in one place.
    if (!skipCreateReplicaInClusterState) {
      if (CloudUtil.usePolicyFramework(coll, cloudManager)) {
        if (node == null) {
          if(coll.getPolicyName() != null) message.getProperties().put(Policy.POLICY, coll.getPolicyName());
          node = Assign.identifyNodes(cloudManager,
              clusterState,
              Collections.emptyList(),
              collection,
              message,
              Collections.singletonList(shard),
              replicaType == Replica.Type.NRT ? 0 : 1,
              replicaType == Replica.Type.TLOG ? 0 : 1,
              replicaType == Replica.Type.PULL ? 0 : 1
          ).get(0).node;
          if (policyVersionBefore == null && PolicyHelper.REF_VERSION.get() != null) {
            policyVersionAfter.set(PolicyHelper.REF_VERSION.get());
          }
        }
      } else {
        node = Assign.getNodesForNewReplicas(clusterState, collection, shard, 1, node,
            cloudManager).get(0).nodeName;// TODO: use replica type in this logic too
      }
    }
    log.info("Node Identified {} for creating new replica", node);

    if (!clusterState.liveNodesContain(node)) {
      throw new SolrException(SolrException.ErrorCode.BAD_REQUEST, "Node: " + node + " is not live");
    }
    if (coreName == null) {
      coreName = Assign.buildSolrCoreName(cloudManager.getDistribStateManager(), coll, shard, replicaType);
    } else if (!skipCreateReplicaInClusterState) {
      //Validate that the core name is unique in that collection
      for (Slice slice : coll.getSlices()) {
        for (Replica replica : slice.getReplicas()) {
          String replicaCoreName = replica.getStr(CORE_NAME_PROP);
          if (coreName.equals(replicaCoreName)) {
            throw new SolrException(SolrException.ErrorCode.BAD_REQUEST, "Another replica with the same core name already exists" +
                " for this collection");
          }
        }
      }
    }
    if (coreNodeName != null) {
      message = message.plus(CoreAdminParams.CORE_NODE_NAME, coreNodeName);
    }
    message = message.plus(CoreAdminParams.NAME, coreName);
    message = message.plus(CoreAdminParams.NODE, node);
    return message;
  }
}<|MERGE_RESOLUTION|>--- conflicted
+++ resolved
@@ -49,6 +49,7 @@
 import org.slf4j.Logger;
 import org.slf4j.LoggerFactory;
 
+import static org.apache.solr.cloud.Assign.getNodesForNewReplicas;
 import static org.apache.solr.cloud.OverseerCollectionMessageHandler.COLL_CONF;
 import static org.apache.solr.cloud.OverseerCollectionMessageHandler.SKIP_CREATE_REPLICA_IN_CLUSTER_STATE;
 import static org.apache.solr.common.cloud.ZkStateReader.COLLECTION_PROP;
@@ -56,6 +57,7 @@
 import static org.apache.solr.common.cloud.ZkStateReader.SHARD_ID_PROP;
 import static org.apache.solr.common.params.CollectionParams.CollectionAction.ADDREPLICA;
 import static org.apache.solr.common.params.CommonAdminParams.ASYNC;
+import static org.apache.solr.common.params.CommonAdminParams.TIMEOUT;
 import static org.apache.solr.common.params.CommonAdminParams.WAIT_FOR_FINAL_STATE;
 
 public class AddReplicaCmd implements OverseerCollectionMessageHandler.Cmd {
@@ -79,8 +81,8 @@
     boolean skipCreateReplicaInClusterState = message.getBool(SKIP_CREATE_REPLICA_IN_CLUSTER_STATE, false);
     final String asyncId = message.getStr(ASYNC);
 
-    AtomicLong policyVersionAfter = new AtomicLong(-1);
-    message = assignReplicaDetails(ocmh.cloudManager, clusterState, message, policyVersionAfter);
+    AtomicReference<PolicyHelper.SessionWrapper> sessionWrapper = new AtomicReference<>();
+    message = assignReplicaDetails(ocmh.cloudManager, clusterState, message, sessionWrapper);
 
     String collection = message.getStr(COLLECTION_PROP);
     DocCollection coll = clusterState.getCollection(collection);
@@ -89,55 +91,9 @@
     String shard = message.getStr(SHARD_ID_PROP);
     String coreName = message.getStr(CoreAdminParams.NAME);
     String coreNodeName = message.getStr(CoreAdminParams.CORE_NODE_NAME);
-    int timeout = message.getInt("timeout", 10 * 60); // 10 minutes
+    int timeout = message.getInt(TIMEOUT, 10 * 60); // 10 minutes
     Replica.Type replicaType = Replica.Type.valueOf(message.getStr(ZkStateReader.REPLICA_TYPE, Replica.Type.NRT.name()).toUpperCase(Locale.ROOT));
     boolean parallel = message.getBool("parallel", false);
-<<<<<<< HEAD
-=======
-    boolean waitForFinalState = message.getBool(WAIT_FOR_FINAL_STATE, false);
-    if (StringUtils.isBlank(coreName)) {
-      coreName = message.getStr(CoreAdminParams.PROPERTY_PREFIX + CoreAdminParams.NAME);
-    }
-
-    final String asyncId = message.getStr(ASYNC);
-
-    DocCollection coll = clusterState.getCollection(collection);
-    if (coll == null) {
-      throw new SolrException(SolrException.ErrorCode.BAD_REQUEST, "Collection: " + collection + " does not exist");
-    }
-    if (coll.getSlice(shard) == null) {
-      throw new SolrException(SolrException.ErrorCode.BAD_REQUEST,
-          "Collection: " + collection + " shard: " + shard + " does not exist");
-    }
-    ShardHandler shardHandler = ocmh.shardHandlerFactory.getShardHandler();
-    boolean skipCreateReplicaInClusterState = message.getBool(SKIP_CREATE_REPLICA_IN_CLUSTER_STATE, false);
-
-
-    AtomicReference<PolicyHelper.SessionWrapper> sessionWrapper = new AtomicReference<>();
-    // Kind of unnecessary, but it does put the logic of whether to override maxShardsPerNode in one place.
-    if (!skipCreateReplicaInClusterState) {
-      if (CreateShardCmd.usePolicyFramework(coll, ocmh)) {
-        if (node == null) {
-          if(coll.getPolicyName() != null) message.getProperties().put(Policy.POLICY, coll.getPolicyName());
-          node = Assign.identifyNodes(ocmh,
-              clusterState,
-              Collections.emptyList(),
-              collection,
-              message,
-              Collections.singletonList(shard),
-              replicaType == Replica.Type.NRT ? 0 : 1,
-              replicaType == Replica.Type.TLOG ? 0 : 1,
-              replicaType == Replica.Type.PULL ? 0 : 1
-          ).get(0).node;
-          sessionWrapper.set(PolicyHelper.getLastSessionWrapper(true));
-        }
-      } else {
-        node = getNodesForNewReplicas(clusterState, collection, shard, 1, node,
-            ocmh.overseer.getSolrCloudManager()).get(0).nodeName;// TODO: use replica type in this logic too
-      }
-    }
-    log.info("Node Identified {} for creating new replica", node);
->>>>>>> 4fc5a872
 
     ModifiableSolrParams params = new ModifiableSolrParams();
 
@@ -251,7 +207,7 @@
   }
 
   public static ZkNodeProps assignReplicaDetails(SolrCloudManager cloudManager, ClusterState clusterState,
-                                                ZkNodeProps message, AtomicLong policyVersionAfter) throws IOException, InterruptedException {
+                                                 ZkNodeProps message, AtomicReference<PolicyHelper.SessionWrapper> sessionWrapper) throws IOException, InterruptedException {
     boolean skipCreateReplicaInClusterState = message.getBool(SKIP_CREATE_REPLICA_IN_CLUSTER_STATE, false);
 
     String collection = message.getStr(COLLECTION_PROP);
@@ -273,7 +229,6 @@
           "Collection: " + collection + " shard: " + shard + " does not exist");
     }
 
-    final Long policyVersionBefore = PolicyHelper.REF_VERSION.get();
     // Kind of unnecessary, but it does put the logic of whether to override maxShardsPerNode in one place.
     if (!skipCreateReplicaInClusterState) {
       if (CloudUtil.usePolicyFramework(coll, cloudManager)) {
@@ -289,9 +244,7 @@
               replicaType == Replica.Type.TLOG ? 0 : 1,
               replicaType == Replica.Type.PULL ? 0 : 1
           ).get(0).node;
-          if (policyVersionBefore == null && PolicyHelper.REF_VERSION.get() != null) {
-            policyVersionAfter.set(PolicyHelper.REF_VERSION.get());
-          }
+          sessionWrapper.set(PolicyHelper.getLastSessionWrapper(true));
         }
       } else {
         node = Assign.getNodesForNewReplicas(clusterState, collection, shard, 1, node,
