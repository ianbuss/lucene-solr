--- conflicted
+++ resolved
@@ -70,36 +70,6 @@
       throw new SolrException(SolrException.ErrorCode.BAD_REQUEST, NRT_REPLICAS + " + " + TLOG_REPLICAS + " must be greater than 0");
     }
 
-<<<<<<< HEAD
-    Object createNodeSetStr = message.get(OverseerCollectionMessageHandler.CREATE_NODE_SET);
-
-    boolean usePolicyFramework = CloudUtil.usePolicyFramework(collectionName, cloudManager);
-    List<ReplicaPosition> positions;
-    if (usePolicyFramework) {
-      if (collection.getPolicyName() != null) message.getProperties().put(Policy.POLICY, collection.getPolicyName());
-      positions = Assign.identifyNodes(cloudManager,
-          clusterState,
-          Assign.getLiveOrLiveAndCreateNodeSetList(clusterState.getLiveNodes(), message, OverseerCollectionMessageHandler.RANDOM),
-          collection.getName(),
-          message,
-          Collections.singletonList(sliceName),
-          numNrtReplicas,
-          numTlogReplicas,
-          numPullReplicas);
-      sessionWrapper.set(PolicyHelper.getLastSessionWrapper(true));
-    } else {
-      List<Assign.ReplicaCount> sortedNodeList = Assign.getNodesForNewReplicas(clusterState, collection.getName(), sliceName, totalReplicas,
-          createNodeSetStr, cloudManager);
-      int i = 0;
-      positions = new ArrayList<>();
-      for (Map.Entry<Replica.Type, Integer> e : ImmutableMap.of(Replica.Type.NRT, numNrtReplicas,
-          Replica.Type.TLOG, numTlogReplicas,
-          Replica.Type.PULL, numPullReplicas
-      ).entrySet()) {
-        for (int j = 0; j < e.getValue(); j++) {
-          positions.add(new ReplicaPosition(sliceName, j + 1, e.getKey(), sortedNodeList.get(i % sortedNodeList.size()).nodeName));
-          i++;
-=======
     ZkStateReader zkStateReader = ocmh.zkStateReader;
     Overseer.getStateUpdateQueue(zkStateReader.getZkClient()).offer(Utils.toJSON(message));
     // wait for a while until we see the shard
@@ -136,7 +106,6 @@
             results.add("success", success);
           }
           success.addAll((NamedList) addResult.get("success"));
->>>>>>> 667b8299
         }
       });
     } catch (Assign.AssignmentException e) {
