/*
 * Licensed to the Apache Software Foundation (ASF) under one or more
 * contributor license agreements.  See the NOTICE file distributed with
 * this work for additional information regarding copyright ownership.
 * The ASF licenses this file to You under the Apache License, Version 2.0
 * (the "License"); you may not use this file except in compliance with
 * the License.  You may obtain a copy of the License at
 *
 *     http://www.apache.org/licenses/LICENSE-2.0
 *
 * Unless required by applicable law or agreed to in writing, software
 * distributed under the License is distributed on an "AS IS" BASIS,
 * WITHOUT WARRANTIES OR CONDITIONS OF ANY KIND, either express or implied.
 * See the License for the specific language governing permissions and
 * limitations under the License.
 */
package org.apache.solr.util;

import java.beans.BeanInfo;
import java.beans.IntrospectionException;
import java.beans.Introspector;
import java.beans.MethodDescriptor;
import java.io.IOException;
import java.lang.invoke.MethodHandles;
import java.lang.reflect.InvocationTargetException;
import java.lang.reflect.Method;
import java.util.ArrayList;
import java.util.Collections;
import java.util.HashMap;
import java.util.HashSet;
import java.util.List;
import java.util.Map;
import java.util.Set;
import java.util.TreeMap;
import java.util.regex.Pattern;

import org.apache.lucene.document.Document;
import org.apache.lucene.search.BooleanClause;
import org.apache.lucene.search.BooleanClause.Occur;
import org.apache.lucene.search.BooleanQuery;
import org.apache.lucene.search.BoostQuery;
import org.apache.lucene.search.DisjunctionMaxQuery;
import org.apache.lucene.search.Explanation;
import org.apache.lucene.search.Query;
import org.apache.lucene.search.Sort;
import org.apache.solr.common.SolrException;
import org.apache.solr.common.params.CommonParams;
import org.apache.solr.common.params.MapSolrParams;
import org.apache.solr.common.params.SolrParams;
import org.apache.solr.common.util.NamedList;
import org.apache.solr.common.util.SimpleOrderedMap;
import org.apache.solr.common.util.StrUtils;
import org.apache.solr.core.RequestParams;
import org.apache.solr.handler.component.HighlightComponent;
import org.apache.solr.handler.component.ResponseBuilder;
import org.apache.solr.handler.component.ShardDoc;
import org.apache.solr.handler.component.ShardRequest;
import org.apache.solr.highlight.SolrHighlighter;
import org.apache.solr.parser.QueryParser;
import org.apache.solr.request.SolrQueryRequest;
import org.apache.solr.request.SolrRequestHandler;
import org.apache.solr.request.json.RequestUtil;
import org.apache.solr.response.SolrQueryResponse;
import org.apache.solr.schema.IndexSchema;
import org.apache.solr.schema.SchemaField;
import org.apache.solr.search.CacheRegenerator;
import org.apache.solr.search.DocIterator;
import org.apache.solr.search.DocList;
import org.apache.solr.search.DocSet;
import org.apache.solr.search.FieldParams;
import org.apache.solr.search.QParser;
import org.apache.solr.search.QueryParsing;
import org.apache.solr.search.ReturnFields;
import org.apache.solr.search.SolrCache;
import org.apache.solr.search.SolrIndexSearcher;
import org.apache.solr.search.SolrQueryParser;
import org.apache.solr.search.SortSpecParsing;
import org.apache.solr.search.SyntaxError;
import org.slf4j.Logger;
import org.slf4j.LoggerFactory;

import com.google.common.collect.ImmutableMap;

import static java.util.Collections.singletonList;
import static org.apache.solr.core.PluginInfo.APPENDS;
import static org.apache.solr.core.PluginInfo.DEFAULTS;
import static org.apache.solr.core.PluginInfo.INVARIANTS;
import static org.apache.solr.core.RequestParams.USEPARAM;

/**
 * <p>Utilities that may be of use to RequestHandlers.</p>
 *
 * <p>
 * Many of these functions have code that was stolen/mutated from
 * StandardRequestHandler.
 * </p>
 *
 * <p>:TODO: refactor StandardRequestHandler to use these utilities</p>
 *
 * <p>:TODO: Many "standard" functionality methods are not cognisant of
 * default parameter settings.
 */
public class SolrPluginUtils {


  /**
   * Map containing all the possible purposes codes of a request as key and
   * the corresponding readable purpose as value
   */
  private static final Map<Integer, String> purposes;

  private static final Logger log = LoggerFactory.getLogger(MethodHandles.lookup().lookupClass());

  static {
      Map<Integer, String> map = new TreeMap<>();
      map.put(ShardRequest.PURPOSE_PRIVATE, "PRIVATE");
      map.put(ShardRequest.PURPOSE_GET_TOP_IDS, "GET_TOP_IDS");
      map.put(ShardRequest.PURPOSE_REFINE_TOP_IDS, "REFINE_TOP_IDS");
      map.put(ShardRequest.PURPOSE_GET_FACETS, "GET_FACETS");
      map.put(ShardRequest.PURPOSE_REFINE_FACETS, "REFINE_FACETS");
      map.put(ShardRequest.PURPOSE_GET_FIELDS, "GET_FIELDS");
      map.put(ShardRequest.PURPOSE_GET_HIGHLIGHTS, "GET_HIGHLIGHTS");
      map.put(ShardRequest.PURPOSE_GET_DEBUG, "GET_DEBUG");
      map.put(ShardRequest.PURPOSE_GET_STATS, "GET_STATS");
      map.put(ShardRequest.PURPOSE_GET_TERMS, "GET_TERMS");
      map.put(ShardRequest.PURPOSE_GET_TOP_GROUPS, "GET_TOP_GROUPS");
      map.put(ShardRequest.PURPOSE_GET_MLT_RESULTS, "GET_MLT_RESULTS");
      map.put(ShardRequest.PURPOSE_REFINE_PIVOT_FACETS, "REFINE_PIVOT_FACETS");
      map.put(ShardRequest.PURPOSE_SET_TERM_STATS, "SET_TERM_STATS");
      map.put(ShardRequest.PURPOSE_GET_TERM_STATS, "GET_TERM_STATS");
    purposes = Collections.unmodifiableMap(map);
  }

  private static final MapSolrParams maskUseParams = new MapSolrParams(ImmutableMap.<String, String>builder()
      .put(USEPARAM, "")
      .build());

  /**
   * Set default-ish params on a SolrQueryRequest.
   *
   * RequestHandlers can use this method to ensure their defaults and
   * overrides are visible to other components such as the response writer
   *
   * @param req The request whose params we are interested i
   * @param defaults values to be used if no values are specified in the request params
   * @param appends values to be appended to those from the request (or defaults) when dealing with multi-val params, or treated as another layer of defaults for singl-val params.
   * @param invariants values which will be used instead of any request, or default values, regardless of context.
   */
  public static void setDefaults(SolrQueryRequest req, SolrParams defaults, SolrParams appends, SolrParams invariants) {
    setDefaults(null, req, defaults, appends, invariants);
  }

  public static void setDefaults(SolrRequestHandler handler, SolrQueryRequest req, SolrParams defaults,
                                 SolrParams appends, SolrParams invariants) {
    String useParams = (String) req.getContext().get(USEPARAM);
    if(useParams != null) {
      RequestParams rp = req.getCore().getSolrConfig().getRequestParams();
      defaults = applyParamSet(rp, defaults, useParams, DEFAULTS);
      appends = applyParamSet(rp, appends, useParams, APPENDS);
      invariants = applyParamSet(rp, invariants, useParams, INVARIANTS);
    }
    useParams = req.getParams().get(USEPARAM);
    if (useParams != null && !useParams.isEmpty()) {
      RequestParams rp = req.getCore().getSolrConfig().getRequestParams();
      // now that we have expanded the request macro useParams with the actual values
      // it makes no sense to keep it visible now on.
      // distrib request sends all params to the nodes down the line and
      // if it sends the useParams to other nodes , they will expand them as well.
      // which is not desirable. At the same time, because we send the useParams
      // value as an empty string to other nodes we get the desired benefit of
      // overriding the useParams specified in the requestHandler directly
      req.setParams(SolrParams.wrapDefaults(maskUseParams, req.getParams()));
      defaults = applyParamSet(rp, defaults, useParams, DEFAULTS);
      appends = applyParamSet(rp, appends, useParams, APPENDS);
      invariants = applyParamSet(rp, invariants, useParams, INVARIANTS);
    }
    RequestUtil.processParams(handler, req, defaults, appends, invariants);
  }

  private static SolrParams applyParamSet(RequestParams requestParams,
                                          SolrParams defaults, String paramSets, String type) {
    if (paramSets == null) return defaults;
    List<String> paramSetList = paramSets.indexOf(',') == -1 ? singletonList(paramSets) : StrUtils.splitSmart(paramSets, ',');
    for (String name : paramSetList) {
      RequestParams.VersionedParams params = requestParams.getParams(name, type);
      if (params == null) return defaults;
      if (type.equals(DEFAULTS)) {
        defaults = SolrParams.wrapDefaults(params, defaults);
      } else if (type.equals(INVARIANTS)) {
        defaults = SolrParams.wrapAppended(params, defaults);
      } else {
        defaults = SolrParams.wrapAppended(params, defaults);
      }
    }
    return defaults;
  }



  /**
   * SolrIndexSearch.numDocs(Query,Query) freaks out if the filtering
   * query is null, so we use this workarround.
   */
  public static int numDocs(SolrIndexSearcher s, Query q, Query f)
    throws IOException {

    return (null == f) ? s.getDocSet(q).size() : s.numDocs(q,f);

  }






  private final static Pattern splitList=Pattern.compile(",| ");

  /** Split a value that may contain a comma, space of bar separated list. */
  public static String[] split(String value){
     return splitList.split(value.trim(), 0);
  }


  /**
   * Pre-fetch documents into the index searcher's document cache.
   *
   * This is an entirely optional step which you might want to perform for
   * the following reasons:
   *
   * <ul>
   *     <li>Locates the document-retrieval costs in one spot, which helps
   *     detailed performance measurement</li>
   *
   *     <li>Determines a priori what fields will be needed to be fetched by
   *     various subtasks, like response writing and highlighting.  This
   *     minimizes the chance that many needed fields will be loaded lazily.
   *     (it is more efficient to load all the field we require normally).</li>
   * </ul>
   *
   * If lazy field loading is disabled, this method does nothing.
   */
  public static void optimizePreFetchDocs(ResponseBuilder rb,
                                          DocList docs,
                                          Query query,
                                          SolrQueryRequest req,
                                          SolrQueryResponse res) throws IOException {
    SolrIndexSearcher searcher = req.getSearcher();
    if(!searcher.getDocFetcher().isLazyFieldLoadingEnabled()) {
      // nothing to do
      return;
    }

    ReturnFields returnFields = res.getReturnFields();
    if(returnFields.getLuceneFieldNames() != null) {
      Set<String> fieldFilter = returnFields.getLuceneFieldNames();

      if (rb.doHighlights) {
        // copy return fields list
        fieldFilter = new HashSet<>(fieldFilter);
        // add highlight fields

        SolrHighlighter highlighter = HighlightComponent.getHighlighter(req.getCore());
        for (String field: highlighter.getHighlightFields(query, req, null))
          fieldFilter.add(field);

        // fetch unique key if one exists.
        SchemaField keyField = searcher.getSchema().getUniqueKeyField();
        if(null != keyField)
          fieldFilter.add(keyField.getName());
      }

      // get documents
      DocIterator iter = docs.iterator();
      for (int i=0; i<docs.size(); i++) {
        searcher.doc(iter.nextDoc(), fieldFilter);
      }

    }

  }


  public static Set<String> getDebugInterests(String[] params, ResponseBuilder rb){
    Set<String> debugInterests = new HashSet<>();
    if (params != null) {
      for (int i = 0; i < params.length; i++) {
        if (params[i].equalsIgnoreCase("all") || params[i].equalsIgnoreCase("true")){
          rb.setDebug(true);
          break;
          //still might add others
        } else if (params[i].equals(CommonParams.TIMING)){
          rb.setDebugTimings(true);
        } else if (params[i].equals(CommonParams.QUERY)){
          rb.setDebugQuery(true);
        } else if (params[i].equals(CommonParams.RESULTS)){
          rb.setDebugResults(true);
        } else if (params[i].equals(CommonParams.TRACK)){
          rb.setDebugTrack(true);
        }
      }
    }
    return debugInterests;
  }
  /**
   * <p>
   * Returns a NamedList containing many "standard" pieces of debugging
   * information.
   * </p>
   *
   * <ul>
   * <li>rawquerystring - the 'q' param exactly as specified by the client
   * </li>
   * <li>querystring - the 'q' param after any preprocessing done by the plugin
   * </li>
   * <li>parsedquery - the main query executed formated by the Solr
   *     QueryParsing utils class (which knows about field types)
   * </li>
   * <li>parsedquery_toString - the main query executed formatted by its
   *     own toString method (in case it has internal state Solr
   *     doesn't know about)
   * </li>
   * <li>explain - the list of score explanations for each document in
   *     results against query.
   * </li>
   * <li>otherQuery - the query string specified in 'explainOther' query param.
   * </li>
   * <li>explainOther - the list of score explanations for each document in
   *     results against 'otherQuery'
   * </li>
   * </ul>
   *
   * @param req the request we are dealing with
   * @param userQuery the users query as a string, after any basic
   *                  preprocessing has been done
   * @param query the query built from the userQuery
   *              (and perhaps other clauses) that identifies the main
   *              result set of the response.
   * @param results the main result set of the response
   * @return The debug info
   * @throws java.io.IOException if there was an IO error
   */
  public static NamedList doStandardDebug(
          SolrQueryRequest req,
          String userQuery,
          Query query,
          DocList results,
          boolean dbgQuery,
          boolean dbgResults)
          throws IOException
  {
    NamedList dbg = new SimpleOrderedMap();
    doStandardQueryDebug(req, userQuery, query, dbgQuery, dbg);
    doStandardResultsDebug(req, query, results, dbgResults, dbg);
    return dbg;
  }


  public static void doStandardQueryDebug(
          SolrQueryRequest req,
          String userQuery,
          Query query,
          boolean dbgQuery,
          NamedList dbg)
  {
    if (dbgQuery) {
      /* userQuery may have been pre-processed .. expose that */
      dbg.add("rawquerystring", req.getParams().get(CommonParams.Q));
      dbg.add("querystring", userQuery);

     /* QueryParsing.toString isn't perfect, use it to see converted
      * values, use regular toString to see any attributes of the
      * underlying Query it may have missed.
      */
      dbg.add("parsedquery", QueryParsing.toString(query, req.getSchema()));
      dbg.add("parsedquery_toString", query.toString());
    }
  }

  public static void doStandardResultsDebug(
          SolrQueryRequest req,
          Query query,
          DocList results,
          boolean dbgResults,
          NamedList dbg) throws IOException
  {
    if (dbgResults) {
      SolrIndexSearcher searcher = req.getSearcher();
      IndexSchema schema = searcher.getSchema();
      boolean explainStruct = req.getParams().getBool(CommonParams.EXPLAIN_STRUCT, false);

      if (results != null) {
        NamedList<Explanation> explain = getExplanations(query, results, searcher, schema);
        dbg.add("explain", explainStruct
            ? explanationsToNamedLists(explain)
            : explanationsToStrings(explain));
      }

      String otherQueryS = req.getParams().get(CommonParams.EXPLAIN_OTHER);
      if (otherQueryS != null && otherQueryS.length() > 0) {
        DocList otherResults = doSimpleQuery(otherQueryS, req, 0, 10);
        dbg.add("otherQuery", otherQueryS);
        NamedList<Explanation> explainO = getExplanations(query, otherResults, searcher, schema);
        dbg.add("explainOther", explainStruct
                ? explanationsToNamedLists(explainO)
                : explanationsToStrings(explainO));
      }
    }
  }

  public static NamedList<Object> explanationToNamedList(Explanation e) {
    NamedList<Object> out = new SimpleOrderedMap<>();

    out.add("match", e.isMatch());
    out.add("value", e.getValue());
    out.add("description", e.getDescription());

    Explanation[] details = e.getDetails();

    // short circut out
    if (0 == details.length) return out;

    List<NamedList<Object>> kids
      = new ArrayList<>(details.length);
    for (Explanation d : details) {
      kids.add(explanationToNamedList(d));
    }
    out.add("details", kids);

    return out;
  }

  public static NamedList<NamedList<Object>> explanationsToNamedLists
    (NamedList<Explanation> explanations) {

    NamedList<NamedList<Object>> out
      = new SimpleOrderedMap<>();
    for (Map.Entry<String,Explanation> entry : explanations) {
      out.add(entry.getKey(), explanationToNamedList(entry.getValue()));
    }
    return out;
  }

  /**
   * Generates an NamedList of Explanations for each item in a list of docs.
   *
   * @param query The Query you want explanations in the context of
   * @param docs The Documents you want explained relative that query
   */
  public static NamedList<Explanation> getExplanations
    (Query query,
     DocList docs,
     SolrIndexSearcher searcher,
     IndexSchema schema) throws IOException {

    NamedList<Explanation> explainList = new SimpleOrderedMap<>();
    DocIterator iterator = docs.iterator();
    for (int i=0; i<docs.size(); i++) {
      int id = iterator.nextDoc();

      Document doc = searcher.doc(id);
      String strid = schema.printableUniqueKey(doc);

      explainList.add(strid, searcher.explain(query, id) );
    }
    return explainList;
  }

  private static NamedList<String> explanationsToStrings
    (NamedList<Explanation> explanations) {

    NamedList<String> out = new SimpleOrderedMap<>();
    for (Map.Entry<String,Explanation> entry : explanations) {
      out.add(entry.getKey(), "\n"+entry.getValue().toString());
    }
    return out;
  }


  /**
   * Executes a basic query
   */
  public static DocList doSimpleQuery(String sreq,
                                      SolrQueryRequest req,
                                      int start, int limit) throws IOException {
    List<String> commands = StrUtils.splitSmart(sreq,';');

    String qs = commands.size() >= 1 ? commands.get(0) : "";
    try {
    Query query = QParser.getParser(qs, req).getQuery();

    // If the first non-query, non-filter command is a simple sort on an indexed field, then
    // we can use the Lucene sort ability.
    Sort sort = null;
    if (commands.size() >= 2) {
      sort = SortSpecParsing.parseSortSpec(commands.get(1), req).getSort();
    }

    DocList results = req.getSearcher().getDocList(query,(DocSet)null, sort, start, limit);
    return results;
    } catch (SyntaxError e) {
      throw new SolrException(SolrException.ErrorCode.BAD_REQUEST, "Error parsing query: " + qs);
    }

  }
  private static final Pattern whitespacePattern = Pattern.compile("\\s+");
  private static final Pattern caratPattern = Pattern.compile("\\^");
  private static final Pattern tildePattern = Pattern.compile("[~]");

  /**
   * Given a string containing fieldNames and boost info,
   * converts it to a Map from field name to boost info.
   *
   * <p>
   * Doesn't care if boost info is negative, you're on your own.
   * </p>
   * <p>
   * Doesn't care if boost info is missing, again: you're on your own.
   * </p>
   *
   * @param in a String like "fieldOne^2.3 fieldTwo fieldThree^-0.4"
   * @return Map of fieldOne =&gt; 2.3, fieldTwo =&gt; null, fieldThree =&gt; -0.4
   */
  public static Map<String,Float> parseFieldBoosts(String in) {
    return parseFieldBoosts(new String[]{in});
  }
  /**
   * Like <code>parseFieldBoosts(String)</code>, but parses all the strings
   * in the provided array (which may be null).
   *
   * @param fieldLists an array of Strings eg. <code>{"fieldOne^2.3", "fieldTwo", fieldThree^-0.4}</code>
   * @return Map of fieldOne =&gt; 2.3, fieldTwo =&gt; null, fieldThree =&gt; -0.4
   */
  public static Map<String,Float> parseFieldBoosts(String[] fieldLists) {
    if (null == fieldLists || 0 == fieldLists.length) {
      return new HashMap<>();
    }
    Map<String, Float> out = new HashMap<>(7);
    for (String in : fieldLists) {
      if (null == in) {
        continue;
      }
      in = in.trim();
      if(in.length()==0) {
        continue;
      }

      String[] bb = whitespacePattern.split(in);
      for (String s : bb) {
        String[] bbb = caratPattern.split(s);
        out.put(bbb[0], 1 == bbb.length ? null : Float.valueOf(bbb[1]));
      }
    }
    return out;
  }
  /**

  /**
   * Like {@link #parseFieldBoosts}, but allows for an optional slop value prefixed by "~".
   *
   * @param fieldLists - an array of Strings eg. <code>{"fieldOne^2.3", "fieldTwo", fieldThree~5^-0.4}</code>
   * @param wordGrams - (0=all words, 2,3 = shingle size)
   * @param defaultSlop - the default slop for this param
   * @return - FieldParams containing the fieldname,boost,slop,and shingle size
   */
  public static List<FieldParams> parseFieldBoostsAndSlop(String[] fieldLists,int wordGrams,int defaultSlop) {
    if (null == fieldLists || 0 == fieldLists.length) {
        return new ArrayList<>();
    }
    List<FieldParams> out = new ArrayList<>();
    for (String in : fieldLists) {
      if (null == in) {
        continue;
      }
      in = in.trim();
      if(in.length()==0) {
        continue;
      }
      String[] fieldConfigs = whitespacePattern.split(in);
      for (String s : fieldConfigs) {
        String[] fieldAndSlopVsBoost = caratPattern.split(s);
        String[] fieldVsSlop = tildePattern.split(fieldAndSlopVsBoost[0]);
        String field = fieldVsSlop[0];
        int slop  = (2 == fieldVsSlop.length) ? Integer.parseInt(fieldVsSlop[1]) : defaultSlop;
        float boost = (1 == fieldAndSlopVsBoost.length) ? 1  : Float.parseFloat(fieldAndSlopVsBoost[1]);
        FieldParams fp = new FieldParams(field,wordGrams,slop,boost);
        out.add(fp);
      }
    }
    return out;
  }

  /**
   * Checks the number of optional clauses in the query, and compares it
   * with the specification string to determine the proper value to use.
   * <p>
   * If mmAutoRelax=true, we'll perform auto relaxation of mm if tokens
   * are removed from some but not all DisMax clauses, as can happen when
   * stopwords or punctuation tokens are removed in analysis.
   * </p>
   * <p>
   * Details about the specification format can be found
   * <a href="doc-files/min-should-match.html">here</a>
   * </p>
   *
   * <p>A few important notes...</p>
   * <ul>
   * <li>
   * If the calculations based on the specification determine that no
   * optional clauses are needed, BooleanQuerysetMinMumberShouldMatch
   * will never be called, but the usual rules about BooleanQueries
   * still apply at search time (a BooleanQuery containing no required
   * clauses must still match at least one optional clause)
   * <li>
   * <li>
   * No matter what number the calculation arrives at,
   * BooleanQuery.setMinShouldMatch() will never be called with a
   * value greater then the number of optional clauses (or less then 1)
   * </li>
   * </ul>
   *
   * <p>:TODO: should optimize the case where number is same
   * as clauses to just make them all "required"
   * </p>
   *
   * @param q The query as a BooleanQuery.Builder
   * @param spec The mm spec
   * @param mmAutoRelax whether to perform auto relaxation of mm if tokens are removed from some but not all DisMax clauses
   */
  public static void setMinShouldMatch(BooleanQuery.Builder q, String spec, boolean mmAutoRelax) {

    int optionalClauses = 0;
    int maxDisjunctsSize = 0;
    int optionalDismaxClauses = 0;
    for (BooleanClause c : q.build().clauses()) {
      if (c.getOccur() == Occur.SHOULD) {
        if (mmAutoRelax && c.getQuery() instanceof DisjunctionMaxQuery) {
          int numDisjuncts = ((DisjunctionMaxQuery)c.getQuery()).getDisjuncts().size();
          if (numDisjuncts>maxDisjunctsSize) {
            maxDisjunctsSize = numDisjuncts;
            optionalDismaxClauses = 1;
          }
          else if (numDisjuncts == maxDisjunctsSize) {
            optionalDismaxClauses++;
          }
        } else {
          optionalClauses++;
        }
      }
    }

    int msm = calculateMinShouldMatch(optionalClauses + optionalDismaxClauses, spec);
    if (0 < msm) {
      q.setMinimumNumberShouldMatch(msm);
    }
  }

  public static void setMinShouldMatch(BooleanQuery.Builder q, String spec) {
    setMinShouldMatch(q, spec, false);
  }

  public static BooleanQuery setMinShouldMatch(BooleanQuery q, String spec) {
    return setMinShouldMatch(q, spec, false);
  }

  public static BooleanQuery setMinShouldMatch(BooleanQuery q, String spec, boolean mmAutoRelax) {
    BooleanQuery.Builder builder = new BooleanQuery.Builder();
    for (BooleanClause clause : q) {
      builder.add(clause);
    }
    setMinShouldMatch(builder, spec, mmAutoRelax);
    return builder.build();
  }

  // private static Pattern spaceAroundLessThanPattern = Pattern.compile("\\s*<\\s*");
  private static Pattern spaceAroundLessThanPattern = Pattern.compile("(\\s+<\\s*)|(\\s*<\\s+)");
  private static Pattern spacePattern = Pattern.compile(" ");
  private static Pattern lessThanPattern = Pattern.compile("<");

  /**
   * helper exposed for UnitTests
   * @see #setMinShouldMatch
   */
  static int calculateMinShouldMatch(int optionalClauseCount, String spec) {

    int result = optionalClauseCount;
    spec = spec.trim();

    if (-1 < spec.indexOf("<")) {
      /* we have conditional spec(s) */
      spec = spaceAroundLessThanPattern.matcher(spec).replaceAll("<");
      for (String s : spacePattern.split(spec)) {
        String[] parts = lessThanPattern.split(s,0);
        int upperBound = Integer.parseInt(parts[0]);
        if (optionalClauseCount <= upperBound) {
          return result;
        } else {
          result = calculateMinShouldMatch
            (optionalClauseCount, parts[1]);
        }
      }
      return result;
    }

    /* otherwise, simple expresion */

    if (-1 < spec.indexOf('%')) {
      /* percentage - assume the % was the last char.  If not, let Integer.parseInt fail. */
      spec = spec.substring(0,spec.length()-1);
      int percent = Integer.parseInt(spec);
      float calc = (result * percent) * (1/100f);
      result = calc < 0 ? result + (int)calc : (int)calc;
    } else {
      int calc = Integer.parseInt(spec);
      result = calc < 0 ? result + calc : calc;
    }

    return (optionalClauseCount < result ?
            optionalClauseCount : (result < 0 ? 0 : result));

  }


  /**
   * Recursively walks the "from" query pulling out sub-queries and
   * adding them to the "to" query.
   *
   * <p>
   * Boosts are multiplied as needed.  Sub-BooleanQueryies which are not
   * optional will not be flattened.  From will be mangled durring the walk,
   * so do not attempt to reuse it.
   * </p>
   */
  public static void flattenBooleanQuery(BooleanQuery.Builder to, BooleanQuery from) {
    flattenBooleanQuery(to, from, 1f);
  }

  private static void flattenBooleanQuery(BooleanQuery.Builder to, BooleanQuery from, float fromBoost) {

    for (BooleanClause clause : from.clauses()) {

      Query cq = clause.getQuery();
      float boost = fromBoost;
      while (cq instanceof BoostQuery) {
        BoostQuery bq = (BoostQuery) cq;
        cq = bq.getQuery();
        boost *= bq.getBoost();
      }

      if (cq instanceof BooleanQuery
          && !clause.isRequired()
          && !clause.isProhibited()) {

        /* we can recurse */
        flattenBooleanQuery(to, (BooleanQuery)cq, boost);

      } else {
        to.add(clause);
      }
    }
  }

  /**
   * Escapes all special characters except '"', '-', and '+'
   */
  public static CharSequence partialEscape(CharSequence s) {
    StringBuilder sb = new StringBuilder();
    for (int i = 0; i < s.length(); i++) {
      char c = s.charAt(i);
      if (c == '\\' || c == '!' || c == '(' || c == ')' ||
          c == ':'  || c == '^' || c == '[' || c == ']' || c == '/' ||
          c == '{'  || c == '}' || c == '~' || c == '*' || c == '?'
          ) {
        sb.append('\\');
      }
      sb.append(c);
    }
    return sb;
  }

  // Pattern to detect dangling operator(s) at end of query
  // \s+[-+\s]+$
  private final static Pattern DANGLING_OP_PATTERN = Pattern.compile( "\\s+[-+\\s]+$" );
  // Pattern to detect consecutive + and/or - operators
  // \s+[+-](?:\s*[+-]+)+
  private final static Pattern CONSECUTIVE_OP_PATTERN = Pattern.compile( "\\s+[+-](?:\\s*[+-]+)+" );
  protected static final String UNKNOWN_VALUE = "Unknown";

  /**
   * Strips operators that are used illegally, otherwise returns its
   * input.  Some examples of illegal user queries are: "chocolate +-
   * chip", "chocolate - - chip", and "chocolate chip -".
   */
  public static CharSequence stripIllegalOperators(CharSequence s) {
    String temp = CONSECUTIVE_OP_PATTERN.matcher( s ).replaceAll( " " );
    return DANGLING_OP_PATTERN.matcher( temp ).replaceAll( "" );
  }

  /**
   * Returns its input if there is an even (ie: balanced) number of
   * '"' characters -- otherwise returns a String in which all '"'
   * characters are striped out.
   */
  public static CharSequence stripUnbalancedQuotes(CharSequence s) {
    int count = 0;
    for (int i = 0; i < s.length(); i++) {
      if (s.charAt(i) == '\"') { count++; }
    }
    if (0 == (count & 1)) {
      return s;
    }
    return s.toString().replace("\"","");
  }

  /**
   * Adds to {@code dest} all the not-null elements of {@code entries} that have non-null names
   *
   * @param entries The array of entries to be added to the {@link NamedList} {@code dest}
   * @param dest The {@link NamedList} instance where the not-null elements of entries are added
   * @return Returns The {@code dest} input object
   */
  public static <T> NamedList<T> removeNulls(Map.Entry<String, T>[] entries, NamedList<T> dest) {
    for (int i=0; i<entries.length; i++) {
      Map.Entry<String, T> entry = entries[i];
      if (entry != null) {
        String key = entry.getKey();
        if (key != null) {
          dest.add(key, entry.getValue());
        }
      }
    }
    return dest;
  }

  /** Copies the given {@code namedList} assumed to have doc uniqueKey keyed data into {@code destArr}
   * at the position of the document in the response.  destArr is assumed to be the same size as
   * {@code resultIds} is.  {@code resultIds} comes from {@link ResponseBuilder#resultIds}.  If the doc key
   * isn't in {@code resultIds} then it is ignored.
   * Note: most likely you will call {@link #removeNulls(Map.Entry[], NamedList)} sometime after calling this. */
  public static void copyNamedListIntoArrayByDocPosInResponse(NamedList namedList, Map<Object, ShardDoc> resultIds,
                                                              Map.Entry<String, Object>[] destArr) {
    assert resultIds.size() == destArr.length;
    for (int i = 0; i < namedList.size(); i++) {
      String id = namedList.getName(i);
      // TODO: lookup won't work for non-string ids... String vs Float
      ShardDoc sdoc = resultIds.get(id);
      if (sdoc != null) { // maybe null when rb.onePassDistributedQuery
        int idx = sdoc.positionInResponse;
        destArr[idx] = new NamedList.NamedListEntry<>(id, namedList.getVal(i));
      }
    }
  }

  /**
   * A subclass of SolrQueryParser that supports aliasing fields for
   * constructing DisjunctionMaxQueries.
   */
  public static class DisjunctionMaxQueryParser extends SolrQueryParser {

    /** A simple container for storing alias info
     * @see #aliases
     */
    protected static class Alias {
      public float tie;
      public Map<String,Float> fields;
    }

    /**
     * Where we store a map from field name we expect to see in our query
     * string, to Alias object containing the fields to use in our
     * DisjunctionMaxQuery and the tiebreaker to use.
     */
    protected Map<String,Alias> aliases = new HashMap<>(3);
    public DisjunctionMaxQueryParser(QParser qp, String defaultField) {
      super(qp,defaultField);
      // don't trust that our parent class won't ever change its default
      setDefaultOperator(QueryParser.Operator.OR);
    }

    /**
     * Add an alias to this query parser.
     *
     * @param field the field name that should trigger alias mapping
     * @param fieldBoosts the mapping from fieldname to boost value that
     *                    should be used to build up the clauses of the
     *                    DisjunctionMaxQuery.
     * @param tiebreaker to the tiebreaker to be used in the
     *                   DisjunctionMaxQuery
     * @see SolrPluginUtils#parseFieldBoosts
     */
    public void addAlias(String field, float tiebreaker,
                         Map<String,Float> fieldBoosts) {

      Alias a = new Alias();
      a.tie = tiebreaker;
      a.fields = fieldBoosts;
      aliases.put(field, a);
    }

    /**
     * Delegates to the super class unless the field has been specified
     * as an alias -- in which case we recurse on each of
     * the aliased fields, and the results are composed into a
     * DisjunctionMaxQuery.  (so yes: aliases which point at other
     * aliases should work)
     */
    @Override
    protected Query getFieldQuery(String field, String queryText, boolean quoted, boolean raw)
        throws SyntaxError {

      if (aliases.containsKey(field)) {

        Alias a = aliases.get(field);

        List<Query> disjuncts = new ArrayList<>();
        for (String f : a.fields.keySet()) {

          Query sub = getFieldQuery(f,queryText,quoted, false);
          if (null != sub) {
            if (null != a.fields.get(f)) {
              sub = new BoostQuery(sub, a.fields.get(f));
            }
            disjuncts.add(sub);
          }
        }
        return disjuncts.isEmpty()
            ? null
            : new DisjunctionMaxQuery(disjuncts, a.tie);

      } else {
        try {
          return super.getFieldQuery(field, queryText, quoted, raw);
        } catch (Exception e) {
          return null;
        }
      }
    }

  }

  /**
   * Determines the correct Sort based on the request parameter "sort"
   *
   * @return null if no sort is specified.
   */
  public static Sort getSort(SolrQueryRequest req) {

    String sort = req.getParams().get(CommonParams.SORT);
    if (null == sort || sort.equals("")) {
      return null;
    }

    SolrException sortE = null;
    Sort ss = null;
    try {
      ss = SortSpecParsing.parseSortSpec(sort, req).getSort();
    } catch (SolrException e) {
      sortE = e;
    }

    if ((null == ss) || (null != sortE)) {
      /* we definitely had some sort of sort string from the user,
       * but no SortSpec came out of it
       */
      log.warn("Invalid sort \""+sort+"\" was specified, ignoring", sortE);
      return null;
    }

    return ss;
  }

  /** Turns an array of query strings into a List of Query objects.
   *
   * @return null if no queries are generated
   */
  public static List<Query> parseQueryStrings(SolrQueryRequest req,
                                              String[] queries) throws SyntaxError {
    if (null == queries || 0 == queries.length) return null;
    List<Query> out = new ArrayList<>(queries.length);
    for (String q : queries) {
      if (null != q && 0 != q.trim().length()) {
        out.add(QParser.getParser(q, req).getQuery());
      }
    }
    return out;
  }

  /**
   * A CacheRegenerator that can be used whenever the items in the cache
   * are not dependant on the current searcher.
   *
   * <p>
   * Flat out copies the oldKey=&gt;oldVal pair into the newCache
   * </p>
   */
  public static class IdentityRegenerator implements CacheRegenerator {
    @Override
    public boolean regenerateItem(SolrIndexSearcher newSearcher,
                                  SolrCache newCache,
                                  SolrCache oldCache,
                                  Object oldKey,
                                  Object oldVal)
      throws IOException {

      newCache.put(oldKey,oldVal);
      return true;
    }
  }

<<<<<<< HEAD
  /**
   * Convert a DocList to a SolrDocumentList
   *
   * The optional param "ids" is populated with the lucene document id
   * for each SolrDocument.
   *
   * @param docs The {@link org.apache.solr.search.DocList} to convert
   * @param searcher The {@link org.apache.solr.search.SolrIndexSearcher} to use to load the docs from the Lucene index
   * @param fields The names of the Fields to load
   * @param ids A map to store the ids of the docs
   * @return The new {@link org.apache.solr.common.SolrDocumentList} containing all the loaded docs
   * @throws java.io.IOException if there was a problem loading the docs
   * @since solr 1.4
   * @deprecated TODO in 7.0 remove this. It was inlined into ClusteringComponent. DWS: 'ids' is ugly.
   */
  public static SolrDocumentList docListToSolrDocumentList(
      DocList docs,
      SolrIndexSearcher searcher,
      Set<String> fields,
      Map<SolrDocument, Integer> ids ) throws IOException
  {
    /*  DWS deprecation note:
     It's only called by ClusteringComponent, and I think the "ids" param aspect is a bit messy and not worth supporting.
     If someone wants a similar method they can speak up and we can add a method to SolrDocumentFetcher.
     */
    IndexSchema schema = searcher.getSchema();

    SolrDocumentList list = new SolrDocumentList();
    list.setNumFound(docs.matches());
    list.setMaxScore(docs.maxScore());
    list.setStart(docs.offset());

    DocIterator dit = docs.iterator();

    while (dit.hasNext()) {
      int docid = dit.nextDoc();

      Document luceneDoc = searcher.doc(docid, fields);
      SolrDocument doc = new SolrDocument();

      for( IndexableField field : luceneDoc) {
        if (null == fields || fields.contains(field.name())) {
          SchemaField sf = schema.getField( field.name() );
          doc.addField( field.name(), sf.getType().toObject( field ) );
        }
      }
      if (docs.hasScores() && (null == fields || fields.contains("score"))) {
        doc.addField("score", dit.score());
      }

      list.add( doc );

      if( ids != null ) {
        ids.put( doc, new Integer(docid) );
      }
    }
    return list;
=======
  public static void invokeSetters(Object bean, Iterable<Map.Entry<String,Object>> initArgs) {
    invokeSetters(bean, initArgs, false);
>>>>>>> ea79c668
  }

  public static void invokeSetters(Object bean, Iterable<Map.Entry<String,Object>> initArgs, boolean lenient) {
    if (initArgs == null) return;
    final Class<?> clazz = bean.getClass();
    for (Map.Entry<String,Object> entry : initArgs) {
      String key = entry.getKey();
      String setterName = "set" + String.valueOf(Character.toUpperCase(key.charAt(0))) + key.substring(1);
      try {
        final Object val = entry.getValue();
        final Method method = findSetter(clazz, setterName, key, val.getClass(), lenient);
        if (method != null) {
          method.invoke(bean, val);
        }
      } catch (InvocationTargetException | IllegalAccessException e1) {
        if (lenient) {
          continue;
        }
        throw new RuntimeException("Error invoking setter " + setterName + " on class : " + clazz.getName(), e1);
      }
    }
  }

  private static Method findSetter(Class<?> clazz, String setterName, String key, Class<?> paramClazz, boolean lenient) {
    BeanInfo beanInfo;
    try {
      beanInfo = Introspector.getBeanInfo(clazz);
    } catch (IntrospectionException ie) {
      if (lenient) {
        return null;
      }
      throw new RuntimeException("Error getting bean info for class : " + clazz.getName(), ie);
    }
    for (final boolean matchParamClazz: new boolean[]{true, false}) {
      for (final MethodDescriptor desc : beanInfo.getMethodDescriptors()) {
        final Method m = desc.getMethod();
        final Class<?> p[] = m.getParameterTypes();
        if (m.getName().equals(setterName) && p.length == 1 &&
            (!matchParamClazz || paramClazz.equals(p[0]))) {
          return m;
        }
      }
    }
    if (lenient) {
      return null;
    }
    throw new RuntimeException("No setter corrresponding to '" + key + "' in " + clazz.getName());
  }

   /**
   * Given the integer purpose of a request generates a readable value corresponding
   * the request purposes (there can be more than one on a single request). If
   * there is a purpose parameter present that's not known this method will
   * return {@value #UNKNOWN_VALUE}
   * @param reqPurpose Numeric request purpose
   * @return a comma separated list of purposes or {@value #UNKNOWN_VALUE}
   */
  public static String getRequestPurpose(Integer reqPurpose) {
      if (reqPurpose != null) {
          StringBuilder builder = new StringBuilder();
          for (Map.Entry<Integer, String>entry : purposes.entrySet()) {
              if ((reqPurpose & entry.getKey()) != 0) {
                  builder.append(entry.getValue() + ",");
              }
          }
          if (builder.length() == 0) {
              return UNKNOWN_VALUE;
          }
          builder.setLength(builder.length() - 1);
          return builder.toString();
      }
      return UNKNOWN_VALUE;
  }

}






<|MERGE_RESOLUTION|>--- conflicted
+++ resolved
@@ -1006,68 +1006,8 @@
     }
   }
 
-<<<<<<< HEAD
-  /**
-   * Convert a DocList to a SolrDocumentList
-   *
-   * The optional param "ids" is populated with the lucene document id
-   * for each SolrDocument.
-   *
-   * @param docs The {@link org.apache.solr.search.DocList} to convert
-   * @param searcher The {@link org.apache.solr.search.SolrIndexSearcher} to use to load the docs from the Lucene index
-   * @param fields The names of the Fields to load
-   * @param ids A map to store the ids of the docs
-   * @return The new {@link org.apache.solr.common.SolrDocumentList} containing all the loaded docs
-   * @throws java.io.IOException if there was a problem loading the docs
-   * @since solr 1.4
-   * @deprecated TODO in 7.0 remove this. It was inlined into ClusteringComponent. DWS: 'ids' is ugly.
-   */
-  public static SolrDocumentList docListToSolrDocumentList(
-      DocList docs,
-      SolrIndexSearcher searcher,
-      Set<String> fields,
-      Map<SolrDocument, Integer> ids ) throws IOException
-  {
-    /*  DWS deprecation note:
-     It's only called by ClusteringComponent, and I think the "ids" param aspect is a bit messy and not worth supporting.
-     If someone wants a similar method they can speak up and we can add a method to SolrDocumentFetcher.
-     */
-    IndexSchema schema = searcher.getSchema();
-
-    SolrDocumentList list = new SolrDocumentList();
-    list.setNumFound(docs.matches());
-    list.setMaxScore(docs.maxScore());
-    list.setStart(docs.offset());
-
-    DocIterator dit = docs.iterator();
-
-    while (dit.hasNext()) {
-      int docid = dit.nextDoc();
-
-      Document luceneDoc = searcher.doc(docid, fields);
-      SolrDocument doc = new SolrDocument();
-
-      for( IndexableField field : luceneDoc) {
-        if (null == fields || fields.contains(field.name())) {
-          SchemaField sf = schema.getField( field.name() );
-          doc.addField( field.name(), sf.getType().toObject( field ) );
-        }
-      }
-      if (docs.hasScores() && (null == fields || fields.contains("score"))) {
-        doc.addField("score", dit.score());
-      }
-
-      list.add( doc );
-
-      if( ids != null ) {
-        ids.put( doc, new Integer(docid) );
-      }
-    }
-    return list;
-=======
   public static void invokeSetters(Object bean, Iterable<Map.Entry<String,Object>> initArgs) {
     invokeSetters(bean, initArgs, false);
->>>>>>> ea79c668
   }
 
   public static void invokeSetters(Object bean, Iterable<Map.Entry<String,Object>> initArgs, boolean lenient) {
