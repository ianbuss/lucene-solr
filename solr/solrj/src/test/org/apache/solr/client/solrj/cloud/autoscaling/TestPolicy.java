--- conflicted
+++ resolved
@@ -997,14 +997,6 @@
       }
 
       @Override
-<<<<<<< HEAD
-      public ClusterState getClusterState() throws IOException {
-        return clusterDataProvider.getClusterState();
-      }
-
-      @Override
-=======
->>>>>>> fba51f34
       public String getPolicyNameByCollection(String coll) {
         return null;
       }
@@ -1138,14 +1130,6 @@
       }
 
       @Override
-<<<<<<< HEAD
-      public ClusterState getClusterState() throws IOException {
-        return clusterDataProvider.getClusterState();
-      }
-
-      @Override
-=======
->>>>>>> fba51f34
       public String getPolicyNameByCollection(String coll) {
         return "p1";
       }
