/*
 * Licensed to the Apache Software Foundation (ASF) under one or more
 * contributor license agreements.  See the NOTICE file distributed with
 * this work for additional information regarding copyright ownership.
 * The ASF licenses this file to You under the Apache License, Version 2.0
 * (the "License"); you may not use this file except in compliance with
 * the License.  You may obtain a copy of the License at
 *
 *     http://www.apache.org/licenses/LICENSE-2.0
 *
 * Unless required by applicable law or agreed to in writing, software
 * distributed under the License is distributed on an "AS IS" BASIS,
 * WITHOUT WARRANTIES OR CONDITIONS OF ANY KIND, either express or implied.
 * See the License for the specific language governing permissions and
 * limitations under the License.
 */
package org.apache.solr.client.solrj.cloud.autoscaling;

import java.io.Closeable;
import java.io.IOException;
import java.util.List;
import java.util.NoSuchElementException;

import org.apache.zookeeper.CreateMode;
import org.apache.zookeeper.KeeperException;
import org.apache.zookeeper.Op;
import org.apache.zookeeper.OpResult;
import org.apache.zookeeper.Watcher;

/**
 * Represents a distributed state repository.
 */
public interface DistribStateManager extends Closeable {

<<<<<<< HEAD
  class VersionedData {
    public final int version;
    public final byte[] data;

    public VersionedData(int version, byte[] data) {
      this.version = version;
      this.data = data;
    }
  }

  default void close() throws IOException {

  }

=======
>>>>>>> 06d89bb1
  // state accessors

  boolean hasData(String path) throws IOException, KeeperException, InterruptedException;

  List<String> listData(String path) throws NoSuchElementException, IOException, KeeperException, InterruptedException;

  VersionedData getData(String path, Watcher watcher) throws NoSuchElementException, IOException, KeeperException, InterruptedException;

  default VersionedData getData(String path) throws NoSuchElementException, IOException, KeeperException, InterruptedException {
    return getData(path, null);
  }

  // state mutators

  void makePath(String path) throws AlreadyExistsException, IOException, KeeperException, InterruptedException;

<<<<<<< HEAD
  /**
   * Create data (leaf) node at specified path.
   * @param path base path name of the node.
   * @param data data to be stored.
   * @param mode creation mode.
   * @return actual path of the node - in case of sequential nodes this will differ from the base path because
   * of the appended sequence number.
   * @throws IOException
   */
  String createData(String path, byte[] data, CreateMode mode) throws IOException;
=======
  String createData(String path, byte[] data, CreateMode mode) throws AlreadyExistsException, IOException, KeeperException, InterruptedException;
>>>>>>> 06d89bb1

  void removeData(String path, int version) throws NoSuchElementException, IOException, KeeperException, InterruptedException;

  void setData(String path, byte[] data, int version) throws BadVersionException, NoSuchElementException, IOException, KeeperException, InterruptedException;

  List<OpResult> multi(final Iterable<Op> ops) throws BadVersionException, NoSuchElementException, AlreadyExistsException, IOException, KeeperException, InterruptedException;

  AutoScalingConfig getAutoScalingConfig(Watcher watcher) throws InterruptedException, IOException;

  default AutoScalingConfig getAutoScalingConfig() throws InterruptedException, IOException {
    return getAutoScalingConfig(null);
  }

}<|MERGE_RESOLUTION|>--- conflicted
+++ resolved
@@ -32,23 +32,6 @@
  */
 public interface DistribStateManager extends Closeable {
 
-<<<<<<< HEAD
-  class VersionedData {
-    public final int version;
-    public final byte[] data;
-
-    public VersionedData(int version, byte[] data) {
-      this.version = version;
-      this.data = data;
-    }
-  }
-
-  default void close() throws IOException {
-
-  }
-
-=======
->>>>>>> 06d89bb1
   // state accessors
 
   boolean hasData(String path) throws IOException, KeeperException, InterruptedException;
@@ -65,7 +48,6 @@
 
   void makePath(String path) throws AlreadyExistsException, IOException, KeeperException, InterruptedException;
 
-<<<<<<< HEAD
   /**
    * Create data (leaf) node at specified path.
    * @param path base path name of the node.
@@ -75,10 +57,7 @@
    * of the appended sequence number.
    * @throws IOException
    */
-  String createData(String path, byte[] data, CreateMode mode) throws IOException;
-=======
   String createData(String path, byte[] data, CreateMode mode) throws AlreadyExistsException, IOException, KeeperException, InterruptedException;
->>>>>>> 06d89bb1
 
   void removeData(String path, int version) throws NoSuchElementException, IOException, KeeperException, InterruptedException;
 
@@ -92,4 +71,9 @@
     return getAutoScalingConfig(null);
   }
 
+  @Override
+  default void close() {
+
+  }
+
 }