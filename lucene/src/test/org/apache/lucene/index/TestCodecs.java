package org.apache.lucene.index;

/**
 * Licensed to the Apache Software Foundation (ASF) under one or more
 * contributor license agreements.  See the NOTICE file distributed with
 * this work for additional information regarding copyright ownership.
 * The ASF licenses this file to You under the Apache License, Version 2.0
 * (the "License"); you may not use this file except in compliance with
 * the License.  You may obtain a copy of the License at
 *
 *     http://www.apache.org/licenses/LICENSE-2.0
 *
 * Unless required by applicable law or agreed to in writing, software
 * distributed under the License is distributed on an "AS IS" BASIS,
 * WITHOUT WARRANTIES OR CONDITIONS OF ANY KIND, either express or implied.
 * See the License for the specific language governing permissions and
 * limitations under the License.
 */

import java.io.IOException;
import java.util.Arrays;
import java.util.HashSet;
import java.util.concurrent.atomic.AtomicLong;

import org.apache.lucene.analysis.MockAnalyzer;
import org.apache.lucene.document.Document;
import org.apache.lucene.document.Field;
import org.apache.lucene.document.Field.Store;
import org.apache.lucene.index.codecs.CodecProvider;
import org.apache.lucene.index.codecs.FieldsConsumer;
import org.apache.lucene.index.codecs.FieldsProducer;
import org.apache.lucene.index.codecs.PostingsConsumer;
import org.apache.lucene.index.codecs.TermsConsumer;
import org.apache.lucene.index.codecs.mocksep.MockSepCodec;
import org.apache.lucene.search.DocIdSetIterator;
import org.apache.lucene.search.IndexSearcher;
import org.apache.lucene.search.PhraseQuery;
import org.apache.lucene.search.Query;
import org.apache.lucene.search.ScoreDoc;
import org.apache.lucene.store.Directory;
import org.apache.lucene.util.BytesRef;
import org.apache.lucene.util.LuceneTestCase;
import org.apache.lucene.util.Version;

// TODO: test multiple codecs here?

// TODO
//   - test across fields
//   - fix this test to run once for all codecs
//   - make more docs per term, to test > 1 level skipping
//   - test all combinations of payloads/not and omitTF/not
//   - test w/ different indexDivisor
//   - test field where payload length rarely changes
//   - 0-term fields
//   - seek/skip to same term/doc i'm already on
//   - mix in deleted docs
//   - seek, skip beyond end -- assert returns false
//   - seek, skip to things that don't exist -- ensure it
//     goes to 1 before next one known to exist
//   - skipTo(term)
//   - skipTo(doc)
public class TestCodecs extends LuceneTestCase {
  private static String[] fieldNames = new String[] {"one", "two", "three", "four"};

  private final static int NUM_TEST_ITER = 20 * RANDOM_MULTIPLIER;
  private final static int NUM_TEST_THREADS = 3;
  private final static int NUM_FIELDS = 4;
  private final static int NUM_TERMS_RAND = 50; // must be > 16 to test skipping
  private final static int DOC_FREQ_RAND = 500; // must be > 16 to test skipping
  private final static int TERM_DOC_FREQ_RAND = 20;

  // start is inclusive and end is exclusive
  public int nextInt(final int start, final int end) {
    return start + random.nextInt(end-start);
  }

  private int nextInt(final int lim) {
    return random.nextInt(lim);
  }

  char[] getRandomText() {

    final int len = 1+this.nextInt(10);
    final char[] buffer = new char[len+1];
    for(int i=0;i<len;i++) {
      buffer[i] = (char) this.nextInt(97, 123);
      /*
      final int t = nextInt(5);
      if (0 == t && i < len-1) {
        // Make a surrogate pair
        // High surrogate
        buffer[i++] = (char) nextInt(0xd800, 0xdc00);
        // Low surrogate
        buffer[i] = (char) nextInt(0xdc00, 0xe000);
      } else if (t <= 1)
        buffer[i] = (char) nextInt(0x80);
      else if (2 == t)
        buffer[i] = (char) nextInt(0x80, 0x800);
      else if (3 == t)
        buffer[i] = (char) nextInt(0x800, 0xd800);
      else
        buffer[i] = (char) nextInt(0xe000, 0xffff);
    */
    }
    buffer[len] = 0xffff;
    return buffer;
  }

  class FieldData implements Comparable {
    final FieldInfo fieldInfo;
    final TermData[] terms;
    final boolean omitTF;
    final boolean storePayloads;

    public FieldData(final String name, final FieldInfos fieldInfos, final TermData[] terms, final boolean omitTF, final boolean storePayloads) {
      this.omitTF = omitTF;
      this.storePayloads = storePayloads;
      fieldInfos.add(name, true);
      fieldInfo = fieldInfos.fieldInfo(name);
      fieldInfo.omitTermFreqAndPositions = omitTF;
      fieldInfo.storePayloads = storePayloads;
      this.terms = terms;
      for(int i=0;i<terms.length;i++)
        terms[i].field = this;

      Arrays.sort(terms);
    }

    public int compareTo(final Object other) {
      return fieldInfo.name.compareTo(((FieldData) other).fieldInfo.name);
    }

    public void write(final FieldsConsumer consumer) throws Throwable {
      Arrays.sort(terms);
      final TermsConsumer termsConsumer = consumer.addField(fieldInfo);
      for (final TermData term : terms)
        term.write(termsConsumer);
      termsConsumer.finish();
    }
  }

  class PositionData {
    int pos;
    BytesRef payload;

    PositionData(final int pos, final BytesRef payload) {
      this.pos = pos;
      this.payload = payload;
    }
  }

  class TermData implements Comparable {
    String text2;
    final BytesRef text;
    int[] docs;
    PositionData[][] positions;
    FieldData field;

    public TermData(final String text, final int[] docs, final PositionData[][] positions) {
      this.text = new BytesRef(text);
      this.text2 = text;
      this.docs = docs;
      this.positions = positions;
    }

    public int compareTo(final Object o) {
      return text2.compareTo(((TermData) o).text2);
    }

    public void write(final TermsConsumer termsConsumer) throws Throwable {
      final PostingsConsumer postingsConsumer = termsConsumer.startTerm(text);
      for(int i=0;i<docs.length;i++) {
        final int termDocFreq;
        if (field.omitTF) {
          termDocFreq = 0;
        } else {
          termDocFreq = positions[i].length;
        }
        postingsConsumer.startDoc(docs[i], termDocFreq);
        if (!field.omitTF) {
          for(int j=0;j<positions[i].length;j++) {
            final PositionData pos = positions[i][j];
            postingsConsumer.addPosition(pos.pos, pos.payload);
          }
          postingsConsumer.finishDoc();
        }
      }
      termsConsumer.finishTerm(text, docs.length);
    }
  }

  final private static String SEGMENT = "0";

  TermData[] makeRandomTerms(final boolean omitTF, final boolean storePayloads) {
    final int numTerms = 1+this.nextInt(NUM_TERMS_RAND);
    //final int numTerms = 2;
    final TermData[] terms = new TermData[numTerms];

    final HashSet<String> termsSeen = new HashSet<String>();

    for(int i=0;i<numTerms;i++) {

      // Make term text
      char[] text;
      String text2;
      while(true) {
        text = this.getRandomText();
        text2 = new String(text, 0, text.length-1);
        if (!termsSeen.contains(text2)) {
          termsSeen.add(text2);
          break;
        }
      }

      final int docFreq = 1+this.nextInt(DOC_FREQ_RAND);
      final int[] docs = new int[docFreq];
      PositionData[][] positions;

      if (!omitTF)
        positions = new PositionData[docFreq][];
      else
        positions = null;

      int docID = 0;
      for(int j=0;j<docFreq;j++) {
        docID += this.nextInt(1, 10);
        docs[j] = docID;

        if (!omitTF) {
          final int termFreq = 1+this.nextInt(TERM_DOC_FREQ_RAND);
          positions[j] = new PositionData[termFreq];
          int position = 0;
          for(int k=0;k<termFreq;k++) {
            position += this.nextInt(1, 10);

            final BytesRef payload;
            if (storePayloads && this.nextInt(4) == 0) {
              final byte[] bytes = new byte[1+this.nextInt(5)];
              for(int l=0;l<bytes.length;l++) {
                bytes[l] = (byte) this.nextInt(255);
              }
              payload = new BytesRef(bytes);
            } else {
              payload = null;
            }

            positions[j][k] = new PositionData(position, payload);
          }
        }
      }

      terms[i] = new TermData(text2, docs, positions);
    }

    return terms;
  }

  public void testFixedPostings() throws Throwable {
    final int NUM_TERMS = 100;
    final TermData[] terms = new TermData[NUM_TERMS];
    for(int i=0;i<NUM_TERMS;i++) {
      final int[] docs = new int[] {i};
      final String text = Integer.toString(i, Character.MAX_RADIX);
      terms[i] = new TermData(text, docs, null);
    }

    final FieldInfos fieldInfos = new FieldInfos();

    final FieldData field = new FieldData("field", fieldInfos, terms, true, false);
    final FieldData[] fields = new FieldData[] {field};

    final Directory dir = newDirectory();
    this.write(fieldInfos, dir, fields);
    final SegmentInfo si = new SegmentInfo(SEGMENT, 10000, dir, false, true, SegmentCodecs.build(fieldInfos, CodecProvider.getDefault()), fieldInfos.hasVectors());
    si.setHasProx(false);

    final FieldsProducer reader = si.getSegmentCodecs().codec().fieldsProducer(new SegmentReadState(dir, si, fieldInfos, 64, IndexReader.DEFAULT_TERMS_INDEX_DIVISOR));

    final FieldsEnum fieldsEnum = reader.iterator();
    assertNotNull(fieldsEnum.next());
    final TermsEnum termsEnum = fieldsEnum.terms();

    DocsEnum docsEnum = null;
    for(int i=0;i<NUM_TERMS;i++) {
      final BytesRef term = termsEnum.next();
      assertNotNull(term);
      assertEquals(terms[i].text2, term.utf8ToString());

      // do this twice to stress test the codec's reuse, ie,
      // make sure it properly fully resets (rewinds) its
      // internal state:
      for(int iter=0;iter<2;iter++) {
        docsEnum = termsEnum.docs(null,  docsEnum);
        assertEquals(terms[i].docs[0], docsEnum.nextDoc());
        assertEquals(DocsEnum.NO_MORE_DOCS, docsEnum.nextDoc());
      }
    }
    assertNull(termsEnum.next());

    for(int i=0;i<NUM_TERMS;i++) {
      assertEquals(termsEnum.seek(new BytesRef(terms[i].text2)), TermsEnum.SeekStatus.FOUND);
    }

    assertNull(fieldsEnum.next());
    reader.close();
    dir.close();
  }

  public void testRandomPostings() throws Throwable {
    final FieldInfos fieldInfos = new FieldInfos();

    final FieldData[] fields = new FieldData[NUM_FIELDS];
    for(int i=0;i<NUM_FIELDS;i++) {
      final boolean omitTF = 0==(i%3);
      final boolean storePayloads = 1==(i%3);
      fields[i] = new FieldData(fieldNames[i], fieldInfos, this.makeRandomTerms(omitTF, storePayloads), omitTF, storePayloads);
    }

    final Directory dir = newDirectory();

    this.write(fieldInfos, dir, fields);
    final SegmentInfo si = new SegmentInfo(SEGMENT, 10000, dir, false, true, SegmentCodecs.build(fieldInfos, CodecProvider.getDefault()), fieldInfos.hasVectors());

    final FieldsProducer terms = si.getSegmentCodecs().codec().fieldsProducer(new SegmentReadState(dir, si, fieldInfos, 1024, IndexReader.DEFAULT_TERMS_INDEX_DIVISOR));

    final Verify[] threads = new Verify[NUM_TEST_THREADS-1];
    for(int i=0;i<NUM_TEST_THREADS-1;i++) {
      threads[i] = new Verify(fields, terms);
      threads[i].setDaemon(true);
      threads[i].start();
    }

    new Verify(fields, terms).run();

    for(int i=0;i<NUM_TEST_THREADS-1;i++) {
      threads[i].join();
      assert !threads[i].failed;
    }

    terms.close();
    dir.close();
  }

  public void testSepPositionAfterMerge() throws IOException {
    final Directory dir = newDirectory();
    final IndexWriterConfig config = newIndexWriterConfig(Version.LUCENE_31,
      new MockAnalyzer());
    config.setCodecProvider(new MockSepCodecs());
    final IndexWriter writer = new IndexWriter(dir, config);

    try {
      final PhraseQuery pq = new PhraseQuery();
      pq.add(new Term("content", "bbb"));
      pq.add(new Term("content", "ccc"));

      final Document doc = new Document();
      doc.add(newField("content", "aaa bbb ccc ddd", Store.NO, Field.Index.ANALYZED_NO_NORMS));

      // add document and force commit for creating a first segment
      writer.addDocument(doc);
      writer.commit();

      ScoreDoc[] results = this.search(writer, pq, 5);
      assertEquals(1, results.length);
      assertEquals(0, results[0].doc);

      // add document and force commit for creating a second segment
      writer.addDocument(doc);
      writer.commit();

      // at this point, there should be at least two segments
      results = this.search(writer, pq, 5);
      assertEquals(2, results.length);
      assertEquals(0, results[0].doc);

      writer.optimize();

      // optimise to merge the segments.
      results = this.search(writer, pq, 5);
      assertEquals(2, results.length);
      assertEquals(0, results[0].doc);
    }
    finally {
      writer.close();
      dir.close();
    }
  }

  private ScoreDoc[] search(final IndexWriter writer, final Query q, final int n) throws IOException {
    final IndexReader reader = writer.getReader();
    final IndexSearcher searcher = new IndexSearcher(reader);
    try {
      return searcher.search(q, null, n).scoreDocs;
    }
    finally {
      searcher.close();
      reader.close();
    }
  }

  public static class MockSepCodecs extends CodecProvider {

    protected MockSepCodecs() {
      this.register(new MockSepCodec());
      this.setDefaultFieldCodec("MockSep");
    }
    
  }

  private class Verify extends Thread {
    final Fields termsDict;
    final FieldData[] fields;
    volatile boolean failed;

    Verify(final FieldData[] fields, final Fields termsDict) {
      this.fields = fields;
      this.termsDict = termsDict;
    }

    @Override
    public void run() {
      try {
        this._run();
      } catch (final Throwable t) {
        failed = true;
        throw new RuntimeException(t);
      }
    }

    private void verifyDocs(final int[] docs, final PositionData[][] positions, final DocsEnum docsEnum, final boolean doPos) throws Throwable {
      for(int i=0;i<docs.length;i++) {
        final int doc = docsEnum.nextDoc();
        assertTrue(doc != DocIdSetIterator.NO_MORE_DOCS);
        assertEquals(docs[i], doc);
        if (doPos) {
          this.verifyPositions(positions[i], ((DocsAndPositionsEnum) docsEnum));
        }
      }
      assertEquals(DocIdSetIterator.NO_MORE_DOCS, docsEnum.nextDoc());
    }

    byte[] data = new byte[10];

    private void verifyPositions(final PositionData[] positions, final DocsAndPositionsEnum posEnum) throws Throwable {
      for(int i=0;i<positions.length;i++) {
        final int pos = posEnum.nextPosition();
        assertEquals(positions[i].pos, pos);
        if (positions[i].payload != null) {
          assertTrue(posEnum.hasPayload());
          if (TestCodecs.this.nextInt(3) < 2) {
            // Verify the payload bytes
            final BytesRef otherPayload = posEnum.getPayload();
            assertTrue("expected=" + positions[i].payload.toString() + " got=" + otherPayload.toString(), positions[i].payload.equals(otherPayload));
          }
        } else {
          assertFalse(posEnum.hasPayload());
        }
      }
    }

    public void _run() throws Throwable {

      for(int iter=0;iter<NUM_TEST_ITER;iter++) {
        final FieldData field = fields[TestCodecs.this.nextInt(fields.length)];
        final TermsEnum termsEnum = termsDict.terms(field.fieldInfo.name).iterator();

        // Test straight enum of the terms:
        int upto = 0;
        while(true) {
          final BytesRef term = termsEnum.next();
          if (term == null) {
            break;
          }
          assertTrue(new BytesRef(field.terms[upto++].text2).bytesEquals(term));
        }
        assertEquals(upto, field.terms.length);

        // Test random seek:
        TermData term = field.terms[TestCodecs.this.nextInt(field.terms.length)];
        TermsEnum.SeekStatus status = termsEnum.seek(new BytesRef(term.text2));
        assertEquals(status, TermsEnum.SeekStatus.FOUND);
        assertEquals(term.docs.length, termsEnum.docFreq());
        if (field.omitTF) {
          this.verifyDocs(term.docs, term.positions, termsEnum.docs(null, null), false);
        } else {
          this.verifyDocs(term.docs, term.positions, termsEnum.docsAndPositions(null, null), true);
        }

        // Test random seek by ord:
        final int idx = TestCodecs.this.nextInt(field.terms.length);
        term = field.terms[idx];
        try {
          status = termsEnum.seek(idx);
        } catch (UnsupportedOperationException uoe) {
          // ok -- skip it
          status = null;
        }
        if (status != null) {
          assertEquals(status, TermsEnum.SeekStatus.FOUND);
          assertTrue(termsEnum.term().bytesEquals(new BytesRef(term.text2)));
          assertEquals(term.docs.length, termsEnum.docFreq());
          if (field.omitTF) {
            this.verifyDocs(term.docs, term.positions, termsEnum.docs(null, null), false);
          } else {
            this.verifyDocs(term.docs, term.positions, termsEnum.docsAndPositions(null, null), true);
          }
        }

        // Test seek to non-existent terms:
        for(int i=0;i<100;i++) {
          final char[] text = TestCodecs.this.getRandomText();
          final String text2 = new String(text, 0, text.length-1) + ".";
          status = termsEnum.seek(new BytesRef(text2));
          assertTrue(status == TermsEnum.SeekStatus.NOT_FOUND ||
                     status == TermsEnum.SeekStatus.END);
        }

        // Seek to each term, backwards:
        for(int i=field.terms.length-1;i>=0;i--) {
          assertEquals(Thread.currentThread().getName() + ": field=" + field.fieldInfo.name + " term=" + field.terms[i].text2, TermsEnum.SeekStatus.FOUND, termsEnum.seek(new BytesRef(field.terms[i].text2)));
          assertEquals(field.terms[i].docs.length, termsEnum.docFreq());
        }

        // Seek to each term by ord, backwards
        for(int i=field.terms.length-1;i>=0;i--) {
          try {
            assertEquals(Thread.currentThread().getName() + ": field=" + field.fieldInfo.name + " term=" + field.terms[i].text2, TermsEnum.SeekStatus.FOUND, termsEnum.seek(i));
            assertEquals(field.terms[i].docs.length, termsEnum.docFreq());
            assertTrue(termsEnum.term().bytesEquals(new BytesRef(field.terms[i].text2)));
          } catch (UnsupportedOperationException uoe) {
          }
        }

        // Seek to non-existent empty-string term
        status = termsEnum.seek(new BytesRef(""));
        assertNotNull(status);
        assertEquals(status, TermsEnum.SeekStatus.NOT_FOUND);

        // Make sure we're now pointing to first term
        assertTrue(termsEnum.term().bytesEquals(new BytesRef(field.terms[0].text2)));

        // Test docs enum
        termsEnum.seek(new BytesRef(""));
        upto = 0;
        do {
          term = field.terms[upto];
          if (TestCodecs.this.nextInt(3) == 1) {
            final DocsEnum docs = termsEnum.docs(null, null);
            final DocsAndPositionsEnum postings = termsEnum.docsAndPositions(null, null);

            final DocsEnum docsEnum;
            if (postings != null) {
              docsEnum = postings;
            } else {
              docsEnum = docs;
            }
            int upto2 = -1;
            while(upto2 < term.docs.length-1) {
              // Maybe skip:
              final int left = term.docs.length-upto2;
              int doc;
              if (TestCodecs.this.nextInt(3) == 1 && left >= 1) {
                final int inc = 1+TestCodecs.this.nextInt(left-1);
                upto2 += inc;
                if (TestCodecs.this.nextInt(2) == 1) {
                  doc = docsEnum.advance(term.docs[upto2]);
                  assertEquals(term.docs[upto2], doc);
                } else {
                  doc = docsEnum.advance(1+term.docs[upto2]);
                  if (doc == DocIdSetIterator.NO_MORE_DOCS) {
                    // skipped past last doc
                    assert upto2 == term.docs.length-1;
                    break;
                  } else {
                    // skipped to next doc
                    assert upto2 < term.docs.length-1;
                    if (doc >= term.docs[1+upto2]) {
                      upto2++;
                    }
                  }
                }
              } else {
                doc = docsEnum.nextDoc();
                assertTrue(doc != -1);
                upto2++;
              }
              assertEquals(term.docs[upto2], doc);
              if (!field.omitTF) {
                assertEquals(term.positions[upto2].length, docsEnum.freq());
                if (TestCodecs.this.nextInt(2) == 1) {
                  this.verifyPositions(term.positions[upto2], postings);
                }
              }
            }

            assertEquals(DocIdSetIterator.NO_MORE_DOCS, docsEnum.nextDoc());
          }
          upto++;

        } while (termsEnum.next() != null);

        assertEquals(upto, field.terms.length);
      }
    }
  }

  private void write(final FieldInfos fieldInfos, final Directory dir, final FieldData[] fields) throws Throwable {

    final int termIndexInterval = this.nextInt(13, 27);
    final SegmentCodecs codecInfo = SegmentCodecs.build(fieldInfos, CodecProvider.getDefault());
<<<<<<< HEAD
    final SegmentWriteState state = new SegmentWriteState(null, dir, SEGMENT, fieldInfos, null, 10000, 10000, termIndexInterval, codecInfo, new AtomicLong());
=======
    final SegmentWriteState state = new SegmentWriteState(null, dir, SEGMENT, fieldInfos, 10000, termIndexInterval, codecInfo);
>>>>>>> ba6126ce

    final FieldsConsumer consumer = state.segmentCodecs.codec().fieldsConsumer(state);
    Arrays.sort(fields);
    for (final FieldData field : fields) {
      field.write(consumer);
    }
    consumer.close();
  }
}<|MERGE_RESOLUTION|>--- conflicted
+++ resolved
@@ -608,12 +608,7 @@
 
     final int termIndexInterval = this.nextInt(13, 27);
     final SegmentCodecs codecInfo = SegmentCodecs.build(fieldInfos, CodecProvider.getDefault());
-<<<<<<< HEAD
-    final SegmentWriteState state = new SegmentWriteState(null, dir, SEGMENT, fieldInfos, null, 10000, 10000, termIndexInterval, codecInfo, new AtomicLong());
-=======
-    final SegmentWriteState state = new SegmentWriteState(null, dir, SEGMENT, fieldInfos, 10000, termIndexInterval, codecInfo);
->>>>>>> ba6126ce
-
+    final SegmentWriteState state = new SegmentWriteState(null, dir, SEGMENT, fieldInfos, 10000, termIndexInterval, codecInfo, new AtomicLong());
     final FieldsConsumer consumer = state.segmentCodecs.codec().fieldsConsumer(state);
     Arrays.sort(fields);
     for (final FieldData field : fields) {
