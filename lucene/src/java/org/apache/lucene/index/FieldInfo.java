--- conflicted
+++ resolved
@@ -27,12 +27,8 @@
   public final int number;
 
   public boolean isIndexed;
-<<<<<<< HEAD
-  public int number;
   Type docValues;
 
-=======
->>>>>>> 0b5ba440
 
   // true if term vector for this field should be stored
   boolean storeTermVector;
