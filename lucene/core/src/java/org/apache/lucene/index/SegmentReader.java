package org.apache.lucene.index;

/*
 * Licensed to the Apache Software Foundation (ASF) under one or more
 * contributor license agreements.  See the NOTICE file distributed with
 * this work for additional information regarding copyright ownership.
 * The ASF licenses this file to You under the Apache License, Version 2.0
 * (the "License"); you may not use this file except in compliance with
 * the License.  You may obtain a copy of the License at
 *
 *     http://www.apache.org/licenses/LICENSE-2.0
 *
 * Unless required by applicable law or agreed to in writing, software
 * distributed under the License is distributed on an "AS IS" BASIS,
 * WITHOUT WARRANTIES OR CONDITIONS OF ANY KIND, either express or implied.
 * See the License for the specific language governing permissions and
 * limitations under the License.
 */

import java.io.IOException;
import java.util.HashMap;
import java.util.Map;

<<<<<<< HEAD
import org.apache.lucene.codecs.FieldsProducer;
import org.apache.lucene.codecs.PerDocProducer;
=======
import org.apache.lucene.store.Directory;
>>>>>>> cf803eaf
import org.apache.lucene.codecs.StoredFieldsReader;
import org.apache.lucene.codecs.TermVectorsReader;
import org.apache.lucene.search.FieldCache;
import org.apache.lucene.store.CompoundFileDirectory;
import org.apache.lucene.store.Directory;
import org.apache.lucene.store.IOContext;
import org.apache.lucene.util.Bits;

// javadocs

/**
 * IndexReader implementation over a single segment.
 * <p>
 * Instances pointing to the same segment (but with different deletes, etc) may
 * share the same core data.
 * 
 * @lucene.experimental
 */
public final class SegmentReader extends AtomicReader {
  
  private final SegmentInfoPerCommit si;
  private final Bits liveDocs;
  
  // Normally set to si.docCount - si.delDocCount, unless we
  // were created as an NRT reader from IW, in which case IW
  // tells us the docCount:
  private final int numDocs;
  
  final SegmentCoreReaders core;
  
  private SegmentCoreReaders[] updates;
  private final IOContext context;
  private Fields fields;
  private FieldInfos fieldInfos;
  private StoredFieldsReader fieldsReader;
  private TermVectorsReader termVectorsReader;
  private Map<String,FieldGenerationReplacements> replacementsMap;
  
  /**
   * Constructs a new SegmentReader with a new core.
   * 
   * @throws CorruptIndexException
   *           if the index is corrupt
   * @throws IOException
   *           if there is a low-level IO error
   */
  // TODO: why is this public?
  public SegmentReader(SegmentInfoPerCommit si, int termInfosIndexDivisor,
      IOContext context) throws IOException {
    this.si = si;
    this.context = context;
    core = new SegmentCoreReaders(this, si, -1, context, termInfosIndexDivisor);
    initUpdates(si, termInfosIndexDivisor, context);
    boolean success = false;
    try {
      if (si.hasDeletions()) {
        // NOTE: the bitvector is stored using the regular directory, not cfs
        liveDocs = si.info.getCodec().liveDocsFormat()
            .readLiveDocs(directory(), si, new IOContext(IOContext.READ, true));
      } else {
        assert si.getDelCount() == 0;
        liveDocs = null;
      }
      numDocs = si.info.getDocCount() - si.getDelCount();
      success = true;
    } finally {
      // With lock-less commits, it's entirely possible (and
      // fine) to hit a FileNotFound exception above. In
      // this case, we want to explicitly close any subset
      // of things that were opened so that we don't have to
      // wait for a GC to do so.
      if (!success) {
        core.decRef();
        if (updates != null) {
          for (int i = 0; i < updates.length; i++) {
            updates[i].decRef();
          }
        }
      }
    }
  }
  
  /**
   * Create new SegmentReader sharing core from a previous SegmentReader and
   * loading new live docs from a new deletes file. Used by openIfChanged.
   */
  SegmentReader(SegmentInfoPerCommit si, SegmentCoreReaders core,
      IOContext context) throws IOException {
    this(si, context, core, si.info.getCodec().liveDocsFormat()
        .readLiveDocs(si.info.dir, si, context), si.info.getDocCount()
        - si.getDelCount());
  }
  
  /**
   * Create new SegmentReader sharing core from a previous SegmentReader and
   * using the provided in-memory liveDocs. Used by IndexWriter to provide a new
   * NRT reader
   */
  SegmentReader(SegmentInfoPerCommit si, IOContext context,
      SegmentCoreReaders core, Bits liveDocs, int numDocs) {
    this.si = si;
    this.context = context;
    this.core = core;
    core.incRef();
    this.updates = null;
    // TODO : handle NRT updates, add field liveUpdates
    
    assert liveDocs != null;
    this.liveDocs = liveDocs;
    
    this.numDocs = numDocs;
  }
  
  private void initUpdates(SegmentInfoPerCommit si, int termInfosIndexDivisor,
      IOContext context) throws IOException {
    if (si.hasUpdates()) {
      updates = new SegmentCoreReaders[(int) si.getUpdateGen()];
      for (int i = 0; i < updates.length; i++) {
        updates[i] = new SegmentCoreReaders(this, si, i + 1, context,
            termInfosIndexDivisor);
      }
      return;
    }
    updates = null;
  }
  
  @Override
  public Bits getLiveDocs() {
    ensureOpen();
    return liveDocs;
  }
  
  @Override
  protected void doClose() throws IOException {
    // System.out.println("SR.close seg=" + si);
    core.decRef();
    if (updates != null) {
      for (int i = 0; i < updates.length; i++) {
        updates[i].decRef();
      }
    }
  }
  
  @Override
  public boolean hasDeletions() {
    // Don't call ensureOpen() here (it could affect performance)
    return liveDocs != null;
  }
  
  @Override
  public FieldInfos getFieldInfos() {
    ensureOpen();
    if (updates == null) {
      return core.fieldInfos;
    }
    
    // need to create FieldInfos combining core and updates infos
    final FieldInfos.Builder builder = new FieldInfos.Builder();
    builder.add(core.fieldInfos);
    for (final SegmentCoreReaders update : updates) {
      builder.add(update.fieldInfos);
    }
    fieldInfos = builder.finish();
    return fieldInfos;
  }
  
  /**
   * Expert: retrieve thread-private {@link StoredFieldsReader}
   * 
   * @lucene.internal
   */
  public StoredFieldsReader getFieldsReader() throws IOException {
    ensureOpen();
    if (updates == null) {
      return core.fieldsReaderLocal.get();
    }
    
    synchronized (updates) {
      if (fieldsReader == null) {
        // generate readers array
        StoredFieldsReader[] allReaders = new StoredFieldsReader[updates.length + 1];
        allReaders[0] = core.fieldsReaderLocal.get();
        for (int i = 0; i < updates.length; i++) {
          allReaders[i + 1] = updates[i].fieldsReaderLocal.get();
        }
        
        // generate replacements map
        if (replacementsMap == null) {
          generateReplacementsMap();
        }
        
        fieldsReader = new StackedStoredFieldsReader(allReaders,
            replacementsMap);
      }
    }
    
    return fieldsReader;
  }
  
  private synchronized void generateReplacementsMap() throws IOException {
    if (replacementsMap == null) {
      replacementsMap = new HashMap<String,FieldGenerationReplacements>();
      boolean found = addReplacements(core.fields, core.cfsReader);
      for (int i = 0; i < updates.length; i++) {
        if (addReplacements(updates[i].fields, updates[i].cfsReader)) {
          found = true;
        }
      }
      if (!found) {
        // no replacements
        replacementsMap.clear();
      }
    }
  }
  
  private boolean addReplacements(FieldsProducer fields,
      CompoundFileDirectory cfsReader) throws IOException {
    boolean found = false;
    for (String field : fields) {
      if (!replacementsMap.containsKey(field)) {
        final FieldGenerationReplacements replacements = si.info.getCodec()
            .generationReplacementsFormat()
            .readGenerationReplacements(field, si, context);
        replacementsMap.put(field, replacements);
        if (replacements != null) {
          found = true;
        }
      }
    }
    return found;
  }
  
  @Override
  public void document(int docID, StoredFieldVisitor visitor)
      throws IOException {
    checkBounds(docID);
    getFieldsReader().visitDocument(docID, visitor, null);
  }
  
  @Override
  public Fields fields() throws IOException {
    ensureOpen();
    if (fields == null) {
      if (updates == null || updates.length == 0) {
        return core.fields;
      }
      
      // generate fields array
      Fields[] fieldsArray = new Fields[updates.length + 1];
      fieldsArray[0] = core.fields;
      for (int i = 0; i < updates.length; i++) {
        fieldsArray[i + 1] = updates[i].fields;
      }
      
      // generate replacements map
      if (replacementsMap == null) {
        generateReplacementsMap();
      }
      
      fields = new StackedFields(fieldsArray, replacementsMap, -1);
    }
    return fields;
  }
  
  @Override
  public int numDocs() {
    // Don't call ensureOpen() here (it could affect performance)
    return numDocs;
  }
  
  @Override
  public int maxDoc() {
    // Don't call ensureOpen() here (it could affect performance)
    return si.info.getDocCount();
  }
  
  /**
   * Expert: retrieve thread-private {@link TermVectorsReader}
   * 
   * @lucene.internal
   */
  public TermVectorsReader getTermVectorsReader() throws IOException {
    ensureOpen();
    if (updates == null) {
      return core.termVectorsLocal.get();
    }
    if (termVectorsReader == null) {
      setStackedTermVectorsReader();
    }
    
    return termVectorsReader;
  }
  
  private synchronized void setStackedTermVectorsReader() throws IOException {
    if (termVectorsReader == null) {
      // generate readers array
      TermVectorsReader[] tvReaders = new TermVectorsReader[updates.length + 1];
      tvReaders[0] = core.termVectorsLocal.get();
      for (int i = 0; i < updates.length; i++) {
        tvReaders[i + 1] = updates[i].termVectorsLocal.get();
      }
      
      // generate replacements map
      if (replacementsMap == null) {
        generateReplacementsMap();
      }
      
      termVectorsReader = new StackedTermVectorsReader(tvReaders,
          replacementsMap, -1);
    }
  }
  
  private void checkBounds(int docID) {
    if (docID < 0 || docID >= maxDoc()) {
      throw new IndexOutOfBoundsException("docID must be >= 0 and < maxDoc="
          + maxDoc() + " (got docID=" + docID + ")");
    }
  }
  
  @Override
  public Fields getTermVectors(int docID) throws IOException {
    ensureOpen();
    if (updates == null) {
      // no updates, delegate to core
      checkBounds(docID);
      final TermVectorsReader coreReader = core.termVectorsLocal.get();
      if (coreReader == null) {
        return null;
      }
      return coreReader.get(docID);
    }
    // generate fields array, only fields of the given docID
    Fields[] fields = new Fields[updates.length + 1];
    final TermVectorsReader coreReader = core.termVectorsLocal.get();
    if (coreReader != null) {
      checkBounds(docID);
      fields[0] = coreReader.get(docID);
    }
    for (int i = 0; i < updates.length; i++) {
      final TermVectorsReader updateReader = updates[i].termVectorsLocal.get();
      if (updateReader != null) {
        checkBounds(docID);
        fields[i + 1] = updateReader.get(docID);
      }
    }
    
    // generate replacements map
    if (replacementsMap == null) {
      generateReplacementsMap();
    }
    
    return new StackedFields(fields, replacementsMap, docID);
  }
  
  @Override
  public String toString() {
    // SegmentInfo.toString takes dir and number of
    // *pending* deletions; so we reverse compute that here:
    return si.toString(si.info.dir,
        si.info.getDocCount() - numDocs - si.getDelCount());
  }
  
  /**
   * Return the name of the segment this reader is reading.
   */
  public String getSegmentName() {
    return si.info.name;
  }
  
  /**
   * Return the SegmentInfoPerCommit of the segment this reader is reading.
   */
  SegmentInfoPerCommit getSegmentInfo() {
    return si;
  }
  
  /** Returns the directory this index resides in. */
  public Directory directory() {
    // Don't ensureOpen here -- in certain cases, when a
    // cloned/reopened reader needs to commit, it may call
    // this method on the closed original reader
    return si.info.dir;
  }
  
  // This is necessary so that cloned SegmentReaders (which
  // share the underlying postings data) will map to the
  // same entry in the FieldCache. See LUCENE-1579.
  @Override
  public Object getCoreCacheKey() {
    return core;
  }
  
  @Override
  public Object getCombinedCoreAndDeletesKey() {
    return this;
  }
  
  /**
   * Returns term infos index divisor originally passed to
   * {@link #SegmentReader(SegmentInfoPerCommit, int, IOContext)}.
   */
  public int getTermInfosIndexDivisor() {
    return core.termsIndexDivisor;
  }

  @Override
  public NumericDocValues getNumericDocValues(String field) throws IOException {
    ensureOpen();
<<<<<<< HEAD
    DocValues docValues = internalGetDocValues(core.perDocProducer, field);
    if (updates != null) {
      // if no norms for core, try using the first producer available in updates
      for (int i = 0; docValues == null && i < updates.length; i++) {
        if (updates[i] != null) {
          docValues = internalGetDocValues(updates[i].perDocProducer, field);
        }
      }
    }
    return docValues;
=======
    return core.getNumericDocValues(field);
>>>>>>> cf803eaf
  }

  @Override
  public BinaryDocValues getBinaryDocValues(String field) throws IOException {
    ensureOpen();
<<<<<<< HEAD
    DocValues normValues = internalGetDocValues(core.norms, field);
    if (updates != null) {
      // if no norms for core, try using the first norms available in updates
      for (int i = 0; normValues == null && i < updates.length; i++) {
        if (updates[i] != null) {
          normValues = internalGetDocValues(updates[i].norms, field);
        }
      }
    }
    return normValues;
  }
  
  private DocValues internalGetDocValues(PerDocProducer perDoc, String field)
      throws IOException {
    if (perDoc == null) {
      return null;
    }
    final DocValues docValues = perDoc.docValues(field);
    return docValues;
  }
  
=======
    return core.getBinaryDocValues(field);
  }

  @Override
  public SortedDocValues getSortedDocValues(String field) throws IOException {
    ensureOpen();
    return core.getSortedDocValues(field);
  }

  @Override
  public SortedSetDocValues getSortedSetDocValues(String field) throws IOException {
    ensureOpen();
    return core.getSortedSetDocValues(field);
  }

  @Override
  public NumericDocValues getNormValues(String field) throws IOException {
    ensureOpen();
    return core.getNormValues(field);
  }

>>>>>>> cf803eaf
  /**
   * Called when the shared core for this SegmentReader is closed.
   * <p>
   * This listener is called only once all SegmentReaders sharing the same core
   * are closed. At this point it is safe for apps to evict this reader from any
   * caches keyed on {@link #getCoreCacheKey}. This is the same interface that
   * {@link FieldCache} uses, internally, to evict entries.
   * </p>
   * 
   * @lucene.experimental
   */
  public static interface CoreClosedListener {
    /**
     * Invoked when the shared core of the provided {@link SegmentReader} has
     * closed.
     */
    public void onClose(SegmentReader owner);
  }
  
  /** Expert: adds a CoreClosedListener to this reader's shared core */
  public void addCoreClosedListener(CoreClosedListener listener) {
    ensureOpen();
    core.addCoreClosedListener(listener);
  }
  
  /** Expert: removes a CoreClosedListener from this reader's shared core */
  public void removeCoreClosedListener(CoreClosedListener listener) {
    ensureOpen();
    core.removeCoreClosedListener(listener);
  }
}<|MERGE_RESOLUTION|>--- conflicted
+++ resolved
@@ -21,12 +21,7 @@
 import java.util.HashMap;
 import java.util.Map;
 
-<<<<<<< HEAD
 import org.apache.lucene.codecs.FieldsProducer;
-import org.apache.lucene.codecs.PerDocProducer;
-=======
-import org.apache.lucene.store.Directory;
->>>>>>> cf803eaf
 import org.apache.lucene.codecs.StoredFieldsReader;
 import org.apache.lucene.codecs.TermVectorsReader;
 import org.apache.lucene.search.FieldCache;
@@ -434,52 +429,15 @@
 
   @Override
   public NumericDocValues getNumericDocValues(String field) throws IOException {
-    ensureOpen();
-<<<<<<< HEAD
-    DocValues docValues = internalGetDocValues(core.perDocProducer, field);
-    if (updates != null) {
-      // if no norms for core, try using the first producer available in updates
-      for (int i = 0; docValues == null && i < updates.length; i++) {
-        if (updates[i] != null) {
-          docValues = internalGetDocValues(updates[i].perDocProducer, field);
-        }
-      }
-    }
-    return docValues;
-=======
     return core.getNumericDocValues(field);
->>>>>>> cf803eaf
   }
 
   @Override
   public BinaryDocValues getBinaryDocValues(String field) throws IOException {
     ensureOpen();
-<<<<<<< HEAD
-    DocValues normValues = internalGetDocValues(core.norms, field);
-    if (updates != null) {
-      // if no norms for core, try using the first norms available in updates
-      for (int i = 0; normValues == null && i < updates.length; i++) {
-        if (updates[i] != null) {
-          normValues = internalGetDocValues(updates[i].norms, field);
-        }
-      }
-    }
-    return normValues;
-  }
-  
-  private DocValues internalGetDocValues(PerDocProducer perDoc, String field)
-      throws IOException {
-    if (perDoc == null) {
-      return null;
-    }
-    final DocValues docValues = perDoc.docValues(field);
-    return docValues;
-  }
-  
-=======
     return core.getBinaryDocValues(field);
   }
-
+  
   @Override
   public SortedDocValues getSortedDocValues(String field) throws IOException {
     ensureOpen();
@@ -498,7 +456,6 @@
     return core.getNormValues(field);
   }
 
->>>>>>> cf803eaf
   /**
    * Called when the shared core for this SegmentReader is closed.
    * <p>
