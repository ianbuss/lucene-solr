--- conflicted
+++ resolved
@@ -17,22 +17,6 @@
  * limitations under the License.
  */
 
-<<<<<<< HEAD
-=======
-import java.io.IOException;
-import java.text.BreakIterator;
-import java.util.ArrayList;
-import java.util.Arrays;
-import java.util.Comparator;
-import java.util.HashMap;
-import java.util.List;
-import java.util.Locale;
-import java.util.Map;
-import java.util.PriorityQueue;
-import java.util.SortedSet;
-import java.util.TreeSet;
-
->>>>>>> 9c47892d
 import org.apache.lucene.index.AtomicReader;
 import org.apache.lucene.index.AtomicReaderContext;
 import org.apache.lucene.index.DocsEnum;
@@ -56,6 +40,7 @@
 
 import java.io.IOException;
 import java.text.BreakIterator;
+import java.util.ArrayList;
 import java.util.Arrays;
 import java.util.Comparator;
 import java.util.HashMap;
@@ -497,17 +482,12 @@
   // algorithm: treat sentence snippets as miniature documents
   // we can intersect these with the postings lists via BreakIterator.preceding(offset),s
   // score each sentence as norm(sentenceStartOffset) * sum(weight * tf(freq))
-<<<<<<< HEAD
-  private Passage[] highlightDoc(String field, Term terms[], int contentLength, BreakIterator bi, int doc, 
+  private Passage[] highlightDoc(String field, BytesRef terms[], int contentLength, BreakIterator bi, int doc, 
       TermsEnum termsEnum, DocsEnum[] postings, int n) throws IOException {
-=======
-  private Passage[] highlightDoc(String field, BytesRef terms[], int contentLength, BreakIterator bi, int doc, 
-      TermsEnum termsEnum, DocsAndPositionsEnum[] postings, int n) throws IOException {
     PassageScorer scorer = getScorer(field);
     if (scorer == null) {
       throw new NullPointerException("PassageScorer cannot be null");
     }
->>>>>>> 9c47892d
     PriorityQueue<OffsetsEnum> pq = new PriorityQueue<OffsetsEnum>();
     float weights[] = new float[terms.length];
     // initialize postings
